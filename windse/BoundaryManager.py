""" 
The BoundaryManager submodule contains the classes required for 
defining the boundary conditions. The boundaries need to be numbered
as follows:

    * 1: Top
    * 2: Bottom
    * 3: Front
    * 4: Back
    * 5: Left
    * 6: Right

Currently, the inflow direction is the Left boundary.
"""

import __main__
import os

### Get the name of program importing this package ###
main_file = os.path.basename(__main__.__file__)

### This checks if we are just doing documentation ###
if main_file != "sphinx-build":
    from dolfin import *
    import numpy as np

    ### Import the cumulative parameters ###
    from windse import windse_parameters

    ### Check if we need dolfin_adjoint ###
    if windse_parameters["general"].get("dolfin_adjoint", False):
        from dolfin_adjoint import *  

    import math 

class GenericBoundary(object):
    def __init__(self,dom,fs,farm):
        self.params = windse_parameters
        self.dom = dom
        self.fs = fs
        self.farm = farm
        self.ig_first_save = True
        self.height_first_save = True
        self.fprint = self.params.fprint

        ### Check if boundary information is given in the params file ###
<<<<<<< HEAD
        # bcs_params = self.params.get("boundary_conditions",{}) # FIXME: should this be '...condition'?
=======
>>>>>>> 6b521113
        bcs_params = self.params.get("boundary_condition",{})
        self.boundary_names = bcs_params.get("boundary_names", dom.boundary_names)
        self.boundary_types = bcs_params.get("boundary_types", dom.boundary_types)
        self.HH_vel = bcs_params.get("HH_vel", 8.0)
        self.power = bcs_params.get("power", 0.25)
        self.k = bcs_params.get("k", 0.4)
        self.init_wind = dom.init_wind

        ### Define the zero function based on domain dimension ###
        self.zeros = Constant(dom.mesh.topology().dim()*(0.0,))
        self.zero  = Constant(0.0)

    def SetupBoundaries(self):
        ### Create the equations need for defining the boundary conditions ###
        ### this is sloppy and will be cleaned up.
        ### Inflow is always from the front

        self.fprint("Applying Boundary Conditions",offset=1)

        ### Assemble boundary conditions ###
        bcs_eqns = []
        for bc_type, bs in self.boundary_types.items():
            if bc_type == "inflow":
                for b in bs:
                    bcs_eqns.append([self.fs.W.sub(0), self.bc_velocity, self.boundary_names[b]])

            elif bc_type == "no_slip":
                for b in bs:
                    bcs_eqns.append([self.fs.W.sub(0), self.zeros, self.boundary_names[b]])

            elif bc_type == "horizontal_slip":
                for b in bs:
                    bcs_eqns.append([self.fs.W.sub(0).sub(2), self.zero, self.boundary_names[b]])

            elif bc_type == "no_stress":
                for b in bs:
                    bcs_eqns.append([None, None, self.boundary_names[b]])

            else:
                raise ValueError(bc_type+" is not a recognized boundary type")


        ### Set the boundary conditions ###
        self.bcs = []
        for i in range(len(bcs_eqns)):
            if bcs_eqns[i][0] is not None:
                self.bcs.append(DirichletBC(bcs_eqns[i][0], bcs_eqns[i][1], self.dom.boundary_markers, bcs_eqns[i][2]))
        self.fprint("Boundary Conditions Applied",offset=1)
        self.fprint("")

    def PrepareVelocity(self,theta):
        length = len(self.unit_reference_velocity)
        ux_com = np.zeros(length)
        uy_com = np.zeros(length)
        uz_com = np.zeros(length)

        for i in range(length):
            v = self.HH_vel * self.unit_reference_velocity[i]
            ux_com[i] = math.cos(theta)*v
            uy_com[i] = math.sin(theta)*v
            if self.dom.dim == 3:
                uz_com[i] = 0.0   
        return [ux_com,uy_com,uz_com]

    def RecomputeVelocity(self,theta):
        self.fprint("Recomputing Velocity")
        ux_com, uy_com, uz_com = self.PrepareVelocity(theta)

        self.ux = Function(self.fs.V0)
        self.uy = Function(self.fs.V1)
        if self.dom.dim == 3:
            self.uz = Function(self.fs.V2)

        self.ux.vector()[:] = ux_com
        self.uy.vector()[:] = uy_com
        if self.dom.dim == 3:
            self.uz.vector()[:] = uz_com

        ### Assigning Velocity
        self.bc_velocity = Function(self.fs.V)
        if self.dom.dim == 3:
            self.fs.VelocityAssigner.assign(self.bc_velocity,[self.ux,self.uy,self.uz])
        else:
            self.fs.VelocityAssigner.assign(self.bc_velocity,[self.ux,self.uy])
        
        ### Create Pressure Boundary Function
        self.bc_pressure = Function(self.fs.Q)

        ### Create Initial Guess
        self.fprint("Assigning Initial Guess")
        self.u0 = Function(self.fs.W)
        self.fs.SolutionAssigner.assign(self.u0,[self.bc_velocity,self.bc_pressure])

        self.SetupBoundaries()

    def SaveInitialGuess(self,val=0):
        """
        This function saves the turbine force if exists to output/.../functions/
        """
        if self.ig_first_save:
            self.u0_file = self.params.Save(self.bc_velocity,"u0",subfolder="functions/",val=val)
            self.p0_file = self.params.Save(self.bc_pressure,"p0",subfolder="functions/",val=val)
            self.ig_first_save = False
        else:
            self.params.Save(self.bc_velocity,"u0",subfolder="functions/",val=val,file=self.u0_file)
            self.params.Save(self.bc_pressure,"p0",subfolder="functions/",val=val,file=self.p0_file)

    def SaveHeight(self,val=0):
        """
        This function saves the turbine force if exists to output/.../functions/
        """
        if self.height_first_save:
            self.height_file = self.params.Save(self.height,"height",subfolder="functions/",val=val)
            self.depth_file = self.params.Save(self.depth,"depth",subfolder="functions/",val=val)
            self.height_first_save = False
        else:
            self.params.Save(self.height,"height",subfolder="functions/",val=val,file=self.height_file)
            self.params.Save(self.depth,"depth",subfolder="functions/",val=val,file=self.depth_file)

    def CalculateHeights(self):
        ### Calculate the distance to the ground for the Q function space ###
        # self.z_dist_Q = Function(fs.Q)
        self.height = Function(self.fs.Q)
        self.depth = Function(self.fs.Q)
        Q_coords = self.fs.Q.tabulate_dof_coordinates()
        height_vals = self.height.vector()[:]
        for i in range(len(Q_coords)):
            height_vals[i] = self.dom.Ground(Q_coords[i,0],Q_coords[i,1])
        z_dist_Q = Q_coords[:,2]-height_vals
        self.height.vector()[:]=height_vals
        self.depth.vector()[:]=z_dist_Q

        ### Calculate the distance to the ground for the V function space ###
        self.depth_V = Function(self.fs.V)
        V_coords = self.fs.V.tabulate_dof_coordinates()
        z_dist_V_val = np.zeros(len(V_coords))
        for i in range(len(V_coords)):
            z_dist_V_val[i] = V_coords[i,2]-self.dom.Ground(V_coords[i,0],V_coords[i,1])
        self.depth_V.vector()[:]=z_dist_V_val


class UniformInflow(GenericBoundary):
    def __init__(self,dom,fs,farm):
        super(UniformInflow, self).__init__(dom,fs,farm)
        self.fprint("Setting Up Boundary Conditions",special="header")
        self.fprint("Type: Uniform Inflow")
        for key, values in self.boundary_types.items():
            self.fprint("Boundary Type: {0}, Applied to:".format(key))
            for value in values:
                self.fprint(value,offset=1)
        ### Create the Velocity Function ###
        self.ux = Function(fs.V0)
        self.uy = Function(fs.V1)
        if self.dom.dim == 3:
            self.uz = Function(fs.V2)
        self.unit_reference_velocity = np.full(len(self.ux.vector()[:]),1.0)
        self.ux.vector()[:] = self.unit_reference_velocity

        ux_com, uy_com, uz_com = self.PrepareVelocity(self.init_wind)
        self.ux.vector()[:] = ux_com
        self.uy.vector()[:] = uy_com
        if self.dom.dim == 3:
            self.uz.vector()[:] = uz_com

        ### Compute distances ###
        if self.dom.dim == 3:
            self.fprint("Computing Distance to Ground")
            self.CalculateHeights()

        ### Assigning Velocity
        self.fprint("Computing Velocity Vector")
        self.bc_velocity = Function(fs.V)
        if self.dom.dim == 3:
            self.fs.VelocityAssigner.assign(self.bc_velocity,[self.ux,self.uy,self.uz])
        else:
            self.fs.VelocityAssigner.assign(self.bc_velocity,[self.ux,self.uy])

        ### Create Pressure Boundary Function
        self.bc_pressure = Function(fs.Q)

        ### Create Initial Guess
        self.fprint("Assigning Initial Guess")
        self.u0 = Function(fs.W)
        self.fs.SolutionAssigner.assign(self.u0,[self.bc_velocity,self.bc_pressure])

        ### Setup the boundary Conditions ###
        self.SetupBoundaries()
        self.fprint("Boundary Condition Finished",special="footer")

class PowerInflow(GenericBoundary):
    """
    PowerInflow creates a set of boundary conditions where the x-component
    of velocity follows a power law. Currently the function is 

    .. math::

        u_x=8.0 \\left( \\frac{z-z_0}{z_1-z_0} \\right)^{0.15}.
        
    where :math:`z_0` is the ground and :math:`z_1` is the top of the domain.

    Args:
        dom (:class:`windse.DomainManager.GenericDomain`): A windse domain object.
        fs (:class:`windse.FunctionSpaceManager.GenericFunctionSpace`): 
            A windse function space object

    Todo:
        * Make the max velocity an input
        * Make the power an input
    """
    def __init__(self,dom,fs,farm):
        super(PowerInflow, self).__init__(dom,fs,farm)

        if self.dom.dim != 3:
            raise ValueError("PowerInflow can only be used with 3D domains.")

        ### Setup Boundary Conditions
        self.fprint("Setting Up Boundary Conditions",special="header")
        self.fprint("Type: Power Law Inflow")
        for key, values in self.boundary_types.items():
            self.fprint("Boundary Type: {0}, Applied to:".format(key))
            for value in values:
                self.fprint(value,offset=1)
        self.fprint("")

        ### Compute distances ###
        self.fprint("Computing Distance to Ground")
        self.CalculateHeights()
        depth_v0,depth_v1,depth_v2 = self.depth_V.split(deepcopy=True)

        ### Create the Velocity Function ###
        self.fprint("Computing Velocity Vector")
        self.ux = Function(fs.V0)
        self.uy = Function(fs.V1)
        self.uz = Function(fs.V2)
        
        #################
        #################
        #################
        #################
        #################
        #################
        scaled_depth = np.abs(np.divide(depth_v0.vector()[:],(np.mean(farm.HH)-dom.z_range[0])))
        # scaled_depth = np.abs(np.divide(depth_v0.vector()[:],(np.mean(farm.HH)-0.0)))
        #################
        #################
        #################
        #################
        #################

        self.unit_reference_velocity = np.power(scaled_depth,self.power)
        # self.reference_velocity = np.multiply(self.HH_vel,np.power(scaled_depth,self.power))
        ux_com, uy_com, uz_com = self.PrepareVelocity(self.init_wind)

        self.ux.vector()[:] = ux_com
        self.uy.vector()[:] = uy_com
        self.uz.vector()[:] = uz_com

        ### Assigning Velocity
        self.bc_velocity = Function(self.fs.V)
        if self.dom.dim == 3:
            self.fs.VelocityAssigner.assign(self.bc_velocity,[self.ux,self.uy,self.uz])
        else:
            self.fs.VelocityAssigner.assign(self.bc_velocity,[self.ux,self.uy])

        ### Create Pressure Boundary Function
        self.bc_pressure = Function(self.fs.Q)

        ### Create Initial Guess
        self.fprint("Assigning Initial Guess")
        self.u0 = Function(self.fs.W)
        self.fs.SolutionAssigner.assign(self.u0,[self.bc_velocity,self.bc_pressure])

        ### Setup the boundary Conditions ###
        self.SetupBoundaries()
        self.fprint("Boundary Condition Setup",special="footer")

class LogLayerInflow(GenericBoundary):
    def __init__(self,dom,fs,farm):
        super(LogLayerInflow, self).__init__(dom,fs,farm)

        if self.dom.dim != 3:
            raise ValueError("LogLayerInflow can only be used with 3D domains.")

        ### Setup Boundary Conditions
        self.fprint("Setting Up Boundary Conditions",special="header")
        self.fprint("Type: Power Law Inflow")

        for key, values in self.boundary_types.items():
            self.fprint("Boundary Type: {0}, Applied to:".format(key))
            for value in values:
                self.fprint(value,offset=1)
        self.fprint("")

        ### Compute distances ###
        self.fprint("Computing Distance to Ground")
        self.CalculateHeights()
        depth_v0,depth_v1,depth_v2 = self.depth_V.split(deepcopy=True)



        ### Create the Velocity Function ###
        self.fprint("Computing Velocity Vector")
        self.ux = Function(fs.V0)
        self.uy = Function(fs.V1)
        self.uz = Function(fs.V2)
        if dom.z_range[0] == 0:
            scaled_depth = np.abs(np.divide(depth_v0.vector()[:]+0.01,0.01))
            ustar = self.k/np.log(np.mean(farm.HH)/0.01)
        elif dom.z_range[0] <= 0:
            raise ValueError("Log profile cannot be used with negative z values")
        else:
            scaled_depth = np.abs(np.divide(depth_v0.vector()[:]+dom.z_range[0],(dom.z_range[0])))
            ustar = self.k/np.log(np.mean(farm.HH)/dom.z_range[0])
        self.unit_reference_velocity = np.multiply(ustar/self.k,np.log(scaled_depth))
        ux_com, uy_com, uz_com = self.PrepareVelocity(self.init_wind)

        self.ux.vector()[:] = ux_com
        self.uy.vector()[:] = uy_com
        self.uz.vector()[:] = uz_com

        ### Assigning Velocity
        self.bc_velocity = Function(self.fs.V)
        if self.dom.dim == 3:
            self.fs.VelocityAssigner.assign(self.bc_velocity,[self.ux,self.uy,self.uz])
        else:
            self.fs.VelocityAssigner.assign(self.bc_velocity,[self.ux,self.uy])

        ### Create Pressure Boundary Function
        self.bc_pressure = Function(self.fs.Q)

        ### Create Initial Guess
        self.fprint("Assigning Initial Guess")
        self.u0 = Function(self.fs.W)
        self.fs.SolutionAssigner.assign(self.u0,[self.bc_velocity,self.bc_pressure])

        ### Setup the boundary Conditions ###
        self.SetupBoundaries()
        self.fprint("Boundary Condition Setup",special="footer")

# class LogLayerInflow(object):
#     def __init__(self,dom,fs):<|MERGE_RESOLUTION|>--- conflicted
+++ resolved
@@ -44,10 +44,6 @@
         self.fprint = self.params.fprint
 
         ### Check if boundary information is given in the params file ###
-<<<<<<< HEAD
-        # bcs_params = self.params.get("boundary_conditions",{}) # FIXME: should this be '...condition'?
-=======
->>>>>>> 6b521113
         bcs_params = self.params.get("boundary_condition",{})
         self.boundary_names = bcs_params.get("boundary_names", dom.boundary_names)
         self.boundary_types = bcs_params.get("boundary_types", dom.boundary_types)
