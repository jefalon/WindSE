"""
The windfarm manager contains everything required to set up a 
windfarm.
"""

import __main__
import os

### Get the name of program importing this package ###
main_file = os.path.basename(__main__.__file__)

### This checks if we are just doing documentation ###
if main_file != "sphinx-build":
    from dolfin import *
    import numpy as np
    from sys import platform
    import math
    import time
    import shutil

    ### Import the cumulative parameters ###
    from windse import windse_parameters, BaseHeight, CalculateDiskTurbineForces

    ### Check if we need dolfin_adjoint ###
    if windse_parameters["general"].get("dolfin_adjoint", False):
        from dolfin_adjoint import *

    ### This import improves the plotter functionality on Mac ###
    if platform == 'darwin':
        import matplotlib
        matplotlib.use('TKAgg')
    import matplotlib.pyplot as plt

class GenericWindFarm(object):
    """
    A GenericProblem contains on the basic functions required by all problem objects.
    
    Args: 
        dom (:meth:`windse.DomainManager.GenericDomain`): a windse domain object.
    """
    def __init__(self, dom):
        ### save a reference of option and create local version specifically of domain options ###
        self.params = windse_parameters
        self.turbine_method = self.params["wind_farm"].get("turbine_method","numpy")
        self.force = self.params["wind_farm"].get("force","sine")

        self.analytic = self.params["domain"].get("analytic",False)
        self.dom = dom
        self.rd_first_save = True
        self.fprint = self.params.fprint
        self.extra_kwarg = {}
        if self.params["general"].get("dolfin_adjoint", False):
            self.control_types = self.params["optimization"]["controls"]
            self.extra_kwarg["annotate"] = False

    def Plot(self,show=False,filename="wind_farm",power=None):
        """
        This function plots the locations of each wind turbine and
        saves the output to output/.../plots/

        :Keyword Arguments:
            * **show** (*bool*): Default: True, Set False to suppress output but still save.
        """
        ### Create the path names ###
        folder_string = self.params.folder+"/plots/"
        file_string = self.params.folder+"/plots/"+filename+".pdf"

        ### Check if folder exists ###
        if not os.path.exists(folder_string): os.makedirs(folder_string)

        ### Create a list that outlines the extent of the farm ###
        if self.params.get("optimization",{}):
            Sx = self.dom.xscale
            layout_bounds = np.array(self.params["optimization"].get("layout_bounds",[np.array(self.ex_x)/Sx,np.array(self.ex_y)/Sx]))*Sx
            ex_list_x = [layout_bounds[0][0],layout_bounds[0][1],layout_bounds[0][1],layout_bounds[0][0],layout_bounds[0][0]]
            ex_list_y = [layout_bounds[1][0],layout_bounds[1][0],layout_bounds[1][1],layout_bounds[1][1],layout_bounds[1][0]]
        else:
            ex_list_x = [self.ex_x[0],self.ex_x[1],self.ex_x[1],self.ex_x[0],self.ex_x[0]]
            ex_list_y = [self.ex_y[0],self.ex_y[0],self.ex_y[1],self.ex_y[1],self.ex_y[0]]

        ### Generate and Save Plot ###
        plt.figure()
        if hasattr(self.dom,"boundary_line"):
            plt.plot(*self.dom.boundary_line/self.dom.xscale,c="k")
        plt.plot(np.array(ex_list_x)/self.dom.xscale, np.array(ex_list_y)/self.dom.xscale,c="r")

        ### Plot Blades
        for i in range(self.numturbs):
            blade_n = [np.cos(self.yaw[i]),np.sin(self.yaw[i])]
            rr = self.RD[i]/2.0
            blade_x = np.array([self.x[i]+rr*blade_n[1],self.x[i]-rr*blade_n[1]])/self.dom.xscale
            blade_y = np.array([self.y[i]-rr*blade_n[0],self.y[i]+rr*blade_n[0]])/self.dom.xscale
            plt.plot(blade_x,blade_y,c='k',linewidth=2,zorder=1)

        ### Choose coloring for the turbines ###
        if isinstance(power,(list,np.ndarray)):
            coloring = power
        else:
            coloring = np.array(self.z)/self.dom.xscale

        ### Plot Hub Locations
        p=plt.scatter(self.x/self.dom.xscale,self.y/self.dom.xscale,c=coloring,cmap="coolwarm",edgecolors=(0, 0, 0, 1),s=20,zorder=2)
        # p=plt.scatter(self.x,self.y,c="k",s=70)
        plt.xlim(self.dom.x_range[0]/self.dom.xscale,self.dom.x_range[1]/self.dom.xscale)
        plt.ylim(self.dom.y_range[0]/self.dom.xscale,self.dom.y_range[1]/self.dom.xscale)
        clb = plt.colorbar(p)
        clb.ax.set_ylabel('Hub Elevation')

        if power is None:
            plt.title("Location of the Turbines")
        elif isinstance(power,(list,np.ndarray)):
            plt.title("Power Output: {: 5.2f}".format(sum(power)))
        else:
            plt.title("Power Output: {: 5.2f}".format(power))

        plt.savefig(file_string, transparent=True)

        if show:
            plt.show()

        plt.close()

    def SaveWindFarm(self,val=None,filename="wind_farm"):

        ### Create the path names ###
        folder_string = self.params.folder+"/data/"
        if val is not None:
            file_string = self.params.folder+"/data/"+filename+"_"+repr(val)+".txt"
        else:
            file_string = self.params.folder+"/data/"+filename+".txt"

        ### Check if folder exists ###
        if not os.path.exists(folder_string): os.makedirs(folder_string)

        ### Define the header string ###
        head_str="#    x    y    HH    Yaw    Diameter    Thickness    Axial_Induction"


        ### Save text file ###
        Sx = self.dom.xscale
        output = np.array([self.x/Sx, self.y/Sx, self.HH/Sx, self.yaw, self.RD/Sx, self.W/Sx, self.a])
        np.savetxt(file_string,output.T,header=head_str)

    def SaveActuatorDisks(self,val=0):
        """
        This function saves the turbine force if exists to output/.../functions/
        """

        self.dom.mesh.coordinates()[:]=self.dom.mesh.coordinates()[:]/self.dom.xscale
        if hasattr(self.actuator_disks,"_cpp_object"):
            if self.rd_first_save:
                self.rd_file = self.params.Save(self.actuator_disks,"actuator_disks",subfolder="functions/",val=val)
                self.rd_first_save = False
            else:
                self.params.Save(self.actuator_disks,"actuator_disks",subfolder="functions/",val=val,file=self.rd_file)

        self.dom.mesh.coordinates()[:]=self.dom.mesh.coordinates()[:]*self.dom.xscale

    def CalculateExtents(self):
        """
        This functions takes into consideration the turbine locations, diameters, 
        and hub heights to create lists that describe the extent of the windfarm.
        These lists are append to the parameters object.
        """
        ### Locate the extreme turbines ### 
        x_min = np.argmin(self.x)
        x_max = np.argmax(self.x)
        y_min = np.argmin(self.y)
        y_max = np.argmax(self.y)
        z_min = np.argmin(self.z)
        z_max = np.argmax(self.z)

        ### Calculate the extent of the farm ###
        self.ex_x = [self.x[x_min]-self.RD[x_min]/2.0,self.x[x_max]+self.RD[x_max]/2.0]
        self.ex_y = [self.y[y_min]-self.RD[y_min]/2.0,self.y[y_max]+self.RD[y_max]/2.0]
        self.ex_z = [min(self.ground),self.z[z_max]+self.RD[z_max]/2.0]

        ### Update the options ###
        self.params["wind_farm"]["ex_x"] = self.ex_x
        self.params["wind_farm"]["ex_y"] = self.ex_y
        self.params["wind_farm"]["ex_z"] = self.ex_z

    def CalculateFarmRegion(self,region_type,factor=1.0,length=None):


        if region_type == "custom":
            return length

        elif region_type == "square":
            x_center = (self.ex_x[1]+self.ex_x[0])/2.0
            y_center = (self.ex_y[1]+self.ex_y[0])/2.0
            z_center = (self.ex_z[1]+self.ex_z[0])/2.0

            if length is None:
                x = factor*(np.subtract(self.ex_x,x_center))+x_center
                y = factor*(np.subtract(self.ex_y,y_center))+y_center
                z = factor*(self.ex_z - z_center)+z_center
            else:
                x = [-length/2.0+x_center,length/2.0+x_center]
                y = [-length/2.0+x_center,length/2.0+x_center]
                # z = 1.2*(self.ex_z - z_center)+z_center
                z = [self.dom.z_range[0], np.mean(self.HH)+np.mean(self.RD)]

            return [x,y,z]

        elif "circle" in region_type:
            if region_type == "farm_circle":
                center = [sum(self.x)/float(self.numturbs),sum(self.y)/float(self.numturbs)]
            else:
                center = [sum(self.dom.x_range)/2.0,sum(self.dom.y_range)/2.0]

            z_center = (self.ex_z[1]+self.ex_z[0])/2.0

            if length is None:
                length = factor*max(np.sqrt(np.power(self.x-center[0],2.0)+np.power(self.y-center[1],2.0)))
            
            # z = 1.2*(self.ex_z - z_center)+z_center
            z = [self.dom.z_range[0], np.mean(self.HH)+np.mean(self.RD)]

            return [[length],center,z]

        else:
            raise ValueError("Not a valid region type: "+region_type)

    def CreateConstants(self):
        """
        This functions converts lists of locations and axial inductions
        into dolfin.Constants. This is useful in optimization.
        """
        self.mx = []
        self.my = []
        self.ma = []
        self.myaw = []
        for i in range(self.numturbs):
            self.mx.append(Constant(self.x[i]))
            self.my.append(Constant(self.y[i]))
            self.ma.append(Constant(self.a[i]))
            self.myaw.append(Constant(self.yaw[i]))

        for i in range(self.numturbs):
            self.mx[i].rename("x"+repr(i),"x"+repr(i))
            self.my[i].rename("y"+repr(i),"y"+repr(i))
            self.myaw[i].rename("yaw"+repr(i),"yaw"+repr(i))
            self.ma[i].rename("a"+repr(i),"a"+repr(i))

    def UpdateControls(self,x=None,y=None,yaw=None,a=None):

        if x is not None:
            self.x = np.array(x,dtype=float)
        if y is not None:
            self.y = np.array(y,dtype=float)
        if yaw is not None:
            self.yaw = np.array(yaw,dtype=float)
        if a is not None:
            self.a = np.array(a,dtype=float)

        for i in range(self.numturbs):
            self.mx[i]=Constant(self.x[i])
            self.my[i]=Constant(self.y[i])
            # if self.analytic:
            #     self.mz[i] = self.dom.Ground(self.mx[i],self.my[i])+float(self.HH[i])
            # else:
            self.mz[i] = BaseHeight(self.mx[i],self.my[i],self.dom.Ground)+float(self.HH[i])
            self.z[i] = float(self.mz[i])
            self.ground[i] = self.z[i] - self.HH[i]
            self.ma[i]=Constant(self.a[i])
            self.myaw[i]=Constant(self.yaw[i])

    def CreateLists(self):
        """
        This function creates lists from single values. This is useful
        when the params.yaml file defines only one type of turbine.
        """
        self.HH = np.full(self.numturbs,self.HH)
        self.RD = np.full(self.numturbs,self.RD)
        self.W = np.full(self.numturbs,self.W)
        self.radius = np.full(self.numturbs,self.radius)
        self.yaw = np.full(self.numturbs,self.yaw)
        self.a = np.full(self.numturbs,self.axial)

    def CalculateHeights(self):
        """
        This function calculates the absolute heights of each turbine.
        """
        self.mz = [] 
        self.z = np.zeros(self.numturbs)
        self.ground = np.zeros(self.numturbs)
        for i in range(self.numturbs):
            # if self.analytic:
            #     self.mz.append(self.dom.Ground(self.mx[i],self.my[i])+float(self.HH[i]))
            # else:
            self.mz.append(BaseHeight(self.mx[i],self.my[i],self.dom.Ground)+float(self.HH[i]))
            self.z[i] = float(self.mz[i])
            self.ground[i] = self.z[i] - self.HH[i]

    def RefineTurbines(self,num,radius_multiplyer):

        self.fprint("Refining Near Turbines",special="header")
        mark_start = time.time()

        for i in range(num):
            if num>1:
                step_start = time.time()
                self.fprint("Refining Mesh Step {:d} of {:d}".format(i+1,num), special="header")

            cell_f = MeshFunction('bool', self.dom.mesh, self.dom.mesh.geometry().dim(),False)


            expand_turbine_radius = False

            if expand_turbine_radius:
                radius = (num-i)*radius_multiplyer*np.array(self.RD)/2.0
            else:
                radius = radius_multiplyer*np.array(self.RD)/2.0


            if self.dom.dim == 3:
                turb_x = np.array(self.x)
                turb_x = np.tile(turb_x,(4,1)).T
                turb_y = np.array(self.y)
                turb_y = np.tile(turb_y,(4,1)).T
                turb_z0 = self.dom.z_range[0]-radius
                turb_z1 = self.z+radius
            else:
                turb_x = np.array(self.x)
                turb_x = np.tile(turb_x,(3,1)).T
                turb_y = np.array(self.y)
                turb_y = np.tile(turb_y,(3,1)).T
            n = self.numturbs

            self.fprint("Marking Near Turbine")
            for cell in cells(self.dom.mesh):

                pt = cell.get_vertex_coordinates()
                if self.dom.dim == 3:
                    x = pt[0:-2:3]
                    x = np.tile(x,(n,1))
                    y = pt[1:-1:3]
                    y = np.tile(y,(n,1))
                    z = pt[2::3]
                else:
                    x = pt[0:-1:2]
                    x = np.tile(x,(n,1))
                    y = pt[1::2]
                    y = np.tile(y,(n,1))

                ### For each turbine, find which vertex is closet using squared distance
                min_r = np.min(np.power(turb_x-x,2.0)+np.power(turb_y-y,2.0),axis=1)


                downstream_teardrop_shape = False

                if downstream_teardrop_shape:
                    min_arg = np.argmin(np.power(turb_x-x,2.0)+np.power(turb_y-y,2.0),axis=1)
                    min_arg = np.argmin(min_arg)

                    if np.any(turb_x[min_arg] < x):
                        min_r = np.min(np.power(turb_x-x/2.0,2.0)+np.power(turb_y-y,2.0),axis=1)
                    else:
                        min_r = np.min(np.power(turb_x-x*2.0,2.0)+np.power(turb_y-y,2.0),axis=1)


                in_circle = min_r<=radius**2.0
                if self.dom.dim == 3:
                    in_z = np.logical_and(turb_z0 <= max(z), turb_z1 >= min(z))
                    near_turbine = np.logical_and(in_circle, in_z)
                else:
                    near_turbine = in_circle

                if any(near_turbine):
                    cell_f[cell] = True
            mark_stop = time.time()
            self.fprint("Marking Finished: {:1.2f} s".format(mark_stop-mark_start))

            self.dom.Refine(1,cell_markers=cell_f)

            if num>1:
                step_stop = time.time()
                self.fprint("Step {:d} of {:d} Finished: {:1.2f} s".format(i+1,num,step_stop-step_start), special="footer")

        self.CalculateHeights()
        self.fprint("Turbine Refinement Finished",special="footer")

    def YawTurbine(self,x,x0,yaw):
        """
        This function yaws the turbines when creating the turbine force.

        Args:
            x (dolfin.SpacialCoordinate): the space variable, x
            x0 (list): the location of the turbine to be yawed
            yaw (float): the yaw value in radians
        """
        xrot =   cos(yaw)*(x[0]-x0[0]) + sin(yaw)*(x[1]-x0[1])
        yrot = - sin(yaw)*(x[0]-x0[0]) + cos(yaw)*(x[1]-x0[1])
        if self.dom.dim == 3:
            zrot = x[2]-x0[2]
        else:
            zrot = 0.0
        
        return [xrot,yrot,zrot]

    def NumpyTurbineForce(self,fs,mesh,inflow_angle=0.0):
        tf_start = time.time()
        self.fprint("Calculating Turbine Force",special="header")
        self.fprint("Using a Numpy Representation")

        self.inflow_angle = inflow_angle
        x = fs.tf_V0.tabulate_dof_coordinates().T
        [tf1, tf2, tf3], sparse_ids, actuator_array = CalculateDiskTurbineForces(x, self, fs, save_actuators=True)

        self.fprint("Turbine Force Space:  {}".format(fs.tf_space))
        self.fprint("Turbine Force Degree: {:d}".format(fs.tf_degree))
        self.fprint("Quadrature DOFS:      {:d}".format(fs.tf_V.dim()))
        self.fprint("Turbine DOFs:         {:d}".format(len(sparse_ids)))
        self.fprint("Compression:          {:1.4f} %".format(len(sparse_ids)/fs.tf_V.dim()*100))

        ### Rename for Identification ###
        tf1.rename("tf1","tf1")
        tf2.rename("tf2","tf2")
        tf3.rename("tf3","tf3")

        ### Construct the actuator disks for post processing ###
        # self.actuator_disks_list = actuator_disks
        self.actuator_disks = Function(fs.tf_V)
        self.actuator_disks.vector()[:] = np.sum(actuator_array,axis=1)
        self.fprint("Projecting Turbine Force")
        self.actuator_disks = project(self.actuator_disks,fs.V,solver_type='mumps',form_compiler_parameters={'quadrature_degree': fs.tf_degree},**self.extra_kwarg)
        
        self.actuator_disks_list = []
        for i in range(self.numturbs):
            temp = Function(fs.tf_V)
            temp.vector()[:] = actuator_array[:,i]
            self.actuator_disks_list.append(temp)

        tf_stop = time.time()
        self.fprint("Turbine Force Calculated: {:1.2f} s".format(tf_stop-tf_start),special="footer")
        return (tf1, tf2, tf3)

    def DolfinTurbineForce(self,fs,mesh,inflow_angle=0.0):
        """
        This function creates a turbine force by applying 
        a spacial kernel to each turbine. This kernel is 
        created from the turbines location, yaw, thickness, diameter,
        and force density. Currently, force density is limit to a scaled
        version of 

        .. math::

            r\\sin(r),

        where :math:`r` is the distance from the center of the turbine.

        Args:
            V (dolfin.FunctionSpace): The function space the turbine force will use.
            mesh (dolfin.mesh): The mesh

        Returns:
            tf (dolfin.Function): the turbine force.

        Todo:
            * Setup a way to get the force density from file
        """
        tf_start = time.time()
        self.fprint("Calculating Turbine Force",special="header")
        self.fprint("Using a Dolfin Representation")

        x=SpatialCoordinate(mesh)
        tf=0
        rd=0
        tf1=0
        tf2=0
        tf3=0
        self.actuator_disks_list = []
        for i in range(self.numturbs):
            x0 = [self.mx[i],self.my[i],self.mz[i]]
            yaw = self.myaw[i]+inflow_angle
            W = self.W[i]*1.0
            R = self.RD[i]/2.0
            A = pi*R**2.0 
            ma = self.ma[i]
<<<<<<< HEAD
            if self.dom.dim == 3:
                # WTGbase = Expression(("cos(yaw)","sin(yaw)","0.0"),yaw=float(yaw),degree=1)
                WTGbase = as_vector((cos(yaw),sin(yaw),0.0))
            else:
                # WTGbase = Expression(("cos(yaw)","sin(yaw)"),yaw=float(yaw),degree=1)
                WTGbase = as_vector((cos(yaw),sin(yaw)))
            # WTGbase.rename("WTGbase","WTGbase")

=======
            C_tprime = 4*ma/(1-ma)
>>>>>>> a6457922

            ### Rotate and Shift the Turbine ###
            xs = self.YawTurbine(x,x0,yaw)

            ### Create the function that represents the Thickness of the turbine ###
            # T_norm = 1.855438667500383
            # T = exp(-pow((xs[0]/W),6.0))/(T_norm*W)
            T = exp(-pow((xs[0]/W),6.0))

            if self.dom.dim == 3:
                # WTGbase = Expression(("cos(yaw)","sin(yaw)","0.0"),yaw=yaw,degree=1)
                WTGbase = as_vector((cos(yaw),sin(yaw),0.0))

                ### Create the function that represents the Disk of the turbine
                # D_norm = 2.914516237206873
                # D = exp(-pow((pow((xs[1]/R),2)+pow((xs[2]/R),2)),6.0))/(D_norm*R**2.0)
                D = exp(-pow((pow((xs[1]/R),2)+pow((xs[2]/R),2)),6.0))

                    ### Create the function that represents the force ###
                if self.force == "constant":
                    F = 0.5*A*C_tprime
                elif self.force == "sine":
                    r = sqrt(xs[1]**2.0+xs[2]**2)
                    F = 0.5*A*C_tprime*(r/R*sin(pi*r/R)+0.5)/(.81831)
            else:
                # WTGbase = Expression(("cos(yaw)","sin(yaw)"),yaw=yaw,degree=1)
                WTGbase = as_vector((cos(yaw),sin(yaw)))
                ### Create the function that represents the Disk of the turbine
                # D_norm = 1.916571364345665
                # D = exp(-pow((pow((xs[1]/R),2)),6.0))/(D_norm*R**2.0)
                D = exp(-pow((pow((xs[1]/R),2)),6.0))

                    ### Create the function that represents the force ###
                if self.force == "constant":
                    F = 0.5*self.RD[i]*C_tprime
                elif self.force == "sine":
                    r = sqrt(xs[1]**2.0+xs[2]**2)
                    F = 0.5*self.RD[i]*C_tprime*(r/R*sin(pi*r/R)+0.5)/(.81831)
                    # F = 0.5*self.RD[i]*C_tprime*(r/R*sin(pi*r/R)+0.5)/(2.97348)

<<<<<<< HEAD
            ### Create the function that represents the Disk of the turbine
            D_norm = 2.914516237206873
            D = exp(-pow((pow((xs[1]/R),2.0)+pow((xs[2]/R),2.0)),6.0))/(D_norm*R**2.0)

            ### Create the function that represents the force ###
            if self.force == "constant":
                F = 4*0.5*A*ma/(1.-ma)
            elif self.force == "sine":
                r = sqrt(pow(xs[1],2.0)+pow(xs[2],2.0))
                F = 4.*0.5*A*ma/(1.-ma)*(r/R*sin(pi*r/R)+0.5)/(.81831)

            # compute disk averaged velocity in yawed case and don't project
            self.actuator_disks_list.append(F*T*D*WTGbase)
            rd  += F*T*D*WTGbase
            tf1 += F*T*D*WTGbase * cos(yaw)**2
            tf2 += F*T*D*WTGbase * sin(yaw)**2
            tf3 += F*T*D*WTGbase * 2.0 * cos(yaw) * sin(yaw)

            # W=0.02
            # WTGbase2 = Function(fs.V0)
            # WTGbase2.vector()[:] = 1.0
            # WTGbase2.rename("WTGbase2","WTGbase2")
            # tf1 += exp(-(xs[0]/W)**6.0)*WTGbase2*WTGbase*cos(yaw)**2
            # tf2 += exp(-(xs[0]/W)**6.0)*WTGbase2*WTGbase*sin(yaw)**2
            # tf3 += exp(-(xs[0]/W)**6.0)*WTGbase2*WTGbase*2.0 * cos(yaw) * sin(yaw)

        ### Save the actuator disks for post processing ###
        self.fprint("Projecting Turbine Force")
        self.actuator_disks = project(rd,fs.V,solver_type='mumps',**self.extra_kwarg)
        # tf1 = project(tf1,fs.V,solver_type='mumps')
        # tf2 = project(tf2,fs.V,solver_type='mumps')
        # tf3 = project(tf3,fs.V,solver_type='mumps')
=======

            volNormalization = assemble(T*D*dx)

            # compute disk averaged velocity in yawed case and don't project
            u_d = u_next[0]*cos(yaw) + u_next[1]*sin(yaw)
            tf  += F*T*D/volNormalization*WTGbase*u_d**2

        ### Project Turbine Force to save on Assemble time ###
        self.fprint("Projecting Turbine Force")
        # self.rotor_disks = None
        self.rotor_disks = project(tf,fs.V,solver_type='mumps',**self.extra_kwarg)
>>>>>>> a6457922

        tf_stop = time.time()
        self.fprint("Turbine Force Calculated: {:1.2f} s".format(tf_stop-tf_start),special="footer")
        return (tf1, tf2, tf3)

class GridWindFarm(GenericWindFarm):
    """
    A GridWindFarm produces turbines on a grid. The params.yaml file determines
    how this grid is set up.

    Example:
        In the .yaml file you need to define::

            wind_farm: 
                #                     # Description              | Units
                HH: 90                # Hub Height               | m
                RD: 126.0             # Turbine Diameter         | m
                thickness: 10.5       # Effective Thickness      | m
                yaw: 0.0              # Yaw                      | rads
                axial: 0.33           # Axial Induction          | -
                ex_x: [-1500, 1500]   # x-extent of the farm     | m
                ex_y: [-1500, 1500]   # y-extent of the farm     | m
                grid_rows: 6          # Number of rows           | -
                grid_cols: 6          # Number of columns        | -

        This will produce a 6x6 grid of turbines equally spaced within the 
        region [-1500, 1500]x[-1500, 1500].

    Args: 
        dom (:meth:`windse.DomainManager.GenericDomain`): a windse domain object.
    """
    def __init__(self,dom):
        super(GridWindFarm, self).__init__(dom)
        Sx = self.dom.xscale

        self.fprint("Generating Grid Wind Farm",special="header")

        ### Initialize Values from Options ###
        self.grid_rows = self.params["wind_farm"]["grid_rows"]
        self.grid_cols = self.params["wind_farm"]["grid_cols"]
        self.numturbs = self.grid_rows * self.grid_cols
        self.params["wind_farm"]["numturbs"] = self.numturbs


        self.HH = [self.params["wind_farm"]["HH"]*Sx]*self.numturbs
        self.RD = [self.params["wind_farm"]["RD"]*Sx]*self.numturbs
        self.W = [self.params["wind_farm"]["thickness"]*Sx]*self.numturbs
        self.yaw = [self.params["wind_farm"]["yaw"]]*self.numturbs
        self.axial = [self.params["wind_farm"]["axial"]]*self.numturbs
        self.radius = self.RD[0]/2.0
        self.jitter = self.params["wind_farm"].get("jitter",0.0)*Sx
        self.seed = self.params["wind_farm"].get("seed",None)

        self.ex_x = np.array(self.params["wind_farm"]["ex_x"])*Sx
        self.ex_y = np.array(self.params["wind_farm"]["ex_y"])*Sx

        ### Print some useful stats ###
        self.fprint("Force Type:         {0}".format(self.force))
        self.fprint("Number of Rows:     {:d}".format(self.grid_rows))
        self.fprint("Number of Columns:  {:d}".format(self.grid_cols))
        self.fprint("Number of Turbines: {:d}".format(self.numturbs))
        if self.jitter > 0.0:
            self.fprint("Amount of Jitter:   {: 1.2f}".format(self.jitter))
            self.fprint("Random Seed: " + repr(self.seed))
        self.fprint("X Range: [{: 1.2f}, {: 1.2f}]".format(self.ex_x[0]/Sx,self.ex_x[1]/Sx))
        self.fprint("Y Range: [{: 1.2f}, {: 1.2f}]".format(self.ex_y[0]/Sx,self.ex_y[1]/Sx))

        ### Create the x and y coords ###
        self.grid_x = np.linspace(self.ex_x[0]+self.radius,self.ex_x[1]-self.radius,self.grid_cols)
        self.grid_y = np.linspace(self.ex_y[0]+self.radius,self.ex_y[1]-self.radius,self.grid_rows)

        ### Use the x and y coords to make a mesh grid ###
        self.x, self.y = np.meshgrid(self.grid_x,self.grid_y)
        self.x = self.x.flatten()
        self.y = self.y.flatten()

        ### Apply Jitter ###
        if self.jitter > 0.0:
            if self.seed is not None:
                np.random.seed(self.seed)
            self.x += np.random.randn(self.numturbs)*self.jitter
            self.y += np.random.randn(self.numturbs)*self.jitter

        ### Convert the constant parameters to lists ###
        self.CreateLists()

        ### Convert the lists into lists of dolfin Constants ###
        self.CreateConstants() 

        ### Calculate Ground Heights ###
        self.CalculateHeights()

        ### Update the extent in the z direction ###
        self.ex_z = [min(self.ground),max(self.z+self.RD)]
        self.params["wind_farm"]["ex_z"] = self.ex_z

        self.fprint("Wind Farm Generated",special="footer")

class RandomWindFarm(GenericWindFarm):
    """
    A RandomWindFarm produces turbines located randomly with a defined 
    range. The params.yaml file determines how this grid is set up.

    Example:
        In the .yaml file you need to define::

            wind_farm: 
                #                     # Description              | Units
                HH: 90                # Hub Height               | m
                RD: 126.0             # Turbine Diameter         | m
                thickness: 10.5       # Effective Thickness      | m
                yaw: 0.0              # Yaw                      | rads
                axial: 0.33           # Axial Induction          | -
                ex_x: [-1500, 1500]   # x-extent of the farm     | m
                ex_y: [-1500, 1500]   # y-extent of the farm     | m
                numturbs: 36          # Number of Turbines       | -
                seed: 15              # Random Seed for Numpy    | -

        This will produce a 36 turbines randomly located within the 
        region [-1500, 1500]x[-1500, 1500]. The seed is optional but 
        useful for reproducing test.

    Args: 
        dom (:meth:`windse.DomainManager.GenericDomain`): a windse domain object.
    """
    def __init__(self,dom):
        super(RandomWindFarm, self).__init__(dom)
        Sx = self.dom.xscale
        self.fprint("Generating Random Farm",special="header")

        ### Initialize Values from Options ###
        self.numturbs = self.params["wind_farm"]["numturbs"]
        
        self.HH = [self.params["wind_farm"]["HH"]*Sx]*self.numturbs
        self.RD = [self.params["wind_farm"]["RD"]*Sx]*self.numturbs
        self.W = [self.params["wind_farm"]["thickness"]*Sx]*self.numturbs
        self.yaw = [self.params["wind_farm"]["yaw"]]*self.numturbs
        self.axial = [self.params["wind_farm"]["axial"]]*self.numturbs
        self.radius = self.RD[0]/2.0

        self.ex_x = np.array(self.params["wind_farm"]["ex_x"])*Sx
        self.ex_y = np.array(self.params["wind_farm"]["ex_y"])*Sx

        self.seed = self.params["wind_farm"].get("seed",None)
        

        ### Print some useful stats ###
        self.fprint("Force Type:         {0}".format(self.force))
        self.fprint("Number of Turbines: {:d}".format(self.numturbs))
        self.fprint("X Range: [{: 1.2f}, {: 1.2f}]".format(self.ex_x[0]/Sx,self.ex_x[1]/Sx))
        self.fprint("Y Range: [{: 1.2f}, {: 1.2f}]".format(self.ex_y[0]/Sx,self.ex_y[1]/Sx))
        self.fprint("Random Seed: " + repr(self.seed))

        ### Check if random seed is set ###
        if self.seed is not None:
            np.random.seed(self.seed)

        ### Create the x and y coords ###
        self.x = np.random.uniform(self.ex_x[0]+self.radius,self.ex_x[1]-self.radius,self.numturbs)
        self.y = np.random.uniform(self.ex_y[0]+self.radius,self.ex_y[1]-self.radius,self.numturbs)


        ### Convert the constant parameters to lists ###
        self.CreateLists()
        
        ### Convert the lists into lists of dolfin Constants ###
        self.CreateConstants() 

        ### Calculate Ground Heights ###
        self.CalculateHeights()

        ### Update the extent in the z direction ###
        self.ex_z = [min(self.ground),max(self.z+self.RD)]
        self.params["wind_farm"]["ex_z"] = self.ex_z


        self.fprint("Wind Farm Generated",special="footer")


class ImportedWindFarm(GenericWindFarm):
    """
    A ImportedWindFarm produces turbines located based on a text file.
    The params.yaml file determines how this grid is set up.

    Example:
        In the .yaml file you need to define::

            wind_farm: 
                imported: true
                path: "inputs/wind_farm.txt"

        The "wind_farm.txt" needs to be set up like this::

            #    x      y     HH           Yaw Diameter Thickness Axial_Induction
            200.00 0.0000 80.000  0.0000000000      126      10.5            0.33
            800.00 0.0000 80.000  0.0000000000      126      10.5            0.33

        The first row isn't necessary. Each row defines a different turbine.

    Args: 
        dom (:meth:`windse.DomainManager.GenericDomain`): a windse domain object.
    """
    def __init__(self,dom):
        super(ImportedWindFarm, self).__init__(dom)
        Sx = self.dom.xscale
        self.fprint("Importing Wind Farm",special="header")
        
        ### Import the data from path ###
        self.path = self.params["wind_farm"]["path"]
        raw_data = np.loadtxt(self.path,comments="#")

        ### Copy Files to input folder ###
        shutil.copy(self.path,self.params.folder+"input_files/")

        ### Parse the data ###
        if len(raw_data.shape) > 1:
            self.x     = raw_data[:,0]*Sx 
            self.y     = raw_data[:,1]*Sx
            self.HH    = raw_data[:,2]*Sx
            self.yaw   = raw_data[:,3]
            self.RD    = raw_data[:,4]*Sx
            self.radius = self.RD/2.0
            self.W     = raw_data[:,5]*Sx
            self.a     = raw_data[:,6]
            self.numturbs = len(self.x)

        else:
            self.x     = np.array((raw_data[0],))*Sx
            self.y     = np.array((raw_data[1],))*Sx
            self.HH    = np.array((raw_data[2],))*Sx
            self.yaw   = np.array((raw_data[3],))
            self.RD    = np.array((raw_data[4],))*Sx
            self.radius = np.array((raw_data[4]/2.0,))*Sx
            self.W     = np.array((raw_data[5],))*Sx
            self.a     = np.array((raw_data[6],))
            self.numturbs = 1

        ### Update the options ###
        self.params["wind_farm"]["numturbs"] = self.numturbs
        self.fprint("Force Type:         {0}".format(self.force))
        self.fprint("Number of Turbines: {:d}".format(self.numturbs))

        ### Convert the lists into lists of dolfin Constants ###
        self.CreateConstants() 

        ### Calculate Ground Heights ###
        self.CalculateHeights()

        ### Calculate the extent of the farm ###
        self.CalculateExtents()
    

        self.fprint("Wind Farm Imported",special="footer")<|MERGE_RESOLUTION|>--- conflicted
+++ resolved
@@ -17,6 +17,7 @@
     import math
     import time
     import shutil
+    from scipy.special import gamma
 
     ### Import the cumulative parameters ###
     from windse import windse_parameters, BaseHeight, CalculateDiskTurbineForces
@@ -429,7 +430,7 @@
         self.actuator_disks_list = []
         for i in range(self.numturbs):
             temp = Function(fs.tf_V)
-            temp.vector()[:] = actuator_array[:,i]
+            temp.vector()[:] = np.array(actuator_array[:,i])
             self.actuator_disks_list.append(temp)
 
         tf_stop = time.time()
@@ -476,106 +477,53 @@
             yaw = self.myaw[i]+inflow_angle
             W = self.W[i]*1.0
             R = self.RD[i]/2.0
-            A = pi*R**2.0 
             ma = self.ma[i]
-<<<<<<< HEAD
+            C_tprime = 4*ma/(1-ma)
+
+            ### Set up some dim dependent values ###
+            S_norm = (2.0+pi)/(2.0*pi)
+            T_norm = 2.0*gamma(7.0/6.0)
             if self.dom.dim == 3:
-                # WTGbase = Expression(("cos(yaw)","sin(yaw)","0.0"),yaw=float(yaw),degree=1)
                 WTGbase = as_vector((cos(yaw),sin(yaw),0.0))
+                A = pi*R**2.0 
+                D_norm = pi*gamma(4.0/3.0)
             else:
-                # WTGbase = Expression(("cos(yaw)","sin(yaw)"),yaw=float(yaw),degree=1)
                 WTGbase = as_vector((cos(yaw),sin(yaw)))
-            # WTGbase.rename("WTGbase","WTGbase")
-
-=======
-            C_tprime = 4*ma/(1-ma)
->>>>>>> a6457922
+                A = 2*R 
+                D_norm = 2.0*gamma(7.0/6.0)
 
             ### Rotate and Shift the Turbine ###
             xs = self.YawTurbine(x,x0,yaw)
 
             ### Create the function that represents the Thickness of the turbine ###
-            # T_norm = 1.855438667500383
-            # T = exp(-pow((xs[0]/W),6.0))/(T_norm*W)
             T = exp(-pow((xs[0]/W),6.0))
 
-            if self.dom.dim == 3:
-                # WTGbase = Expression(("cos(yaw)","sin(yaw)","0.0"),yaw=yaw,degree=1)
-                WTGbase = as_vector((cos(yaw),sin(yaw),0.0))
-
-                ### Create the function that represents the Disk of the turbine
-                # D_norm = 2.914516237206873
-                # D = exp(-pow((pow((xs[1]/R),2)+pow((xs[2]/R),2)),6.0))/(D_norm*R**2.0)
-                D = exp(-pow((pow((xs[1]/R),2)+pow((xs[2]/R),2)),6.0))
-
-                    ### Create the function that represents the force ###
-                if self.force == "constant":
-                    F = 0.5*A*C_tprime
-                elif self.force == "sine":
-                    r = sqrt(xs[1]**2.0+xs[2]**2)
-                    F = 0.5*A*C_tprime*(r/R*sin(pi*r/R)+0.5)/(.81831)
-            else:
-                # WTGbase = Expression(("cos(yaw)","sin(yaw)"),yaw=yaw,degree=1)
-                WTGbase = as_vector((cos(yaw),sin(yaw)))
-                ### Create the function that represents the Disk of the turbine
-                # D_norm = 1.916571364345665
-                # D = exp(-pow((pow((xs[1]/R),2)),6.0))/(D_norm*R**2.0)
-                D = exp(-pow((pow((xs[1]/R),2)),6.0))
-
-                    ### Create the function that represents the force ###
-                if self.force == "constant":
-                    F = 0.5*self.RD[i]*C_tprime
-                elif self.force == "sine":
-                    r = sqrt(xs[1]**2.0+xs[2]**2)
-                    F = 0.5*self.RD[i]*C_tprime*(r/R*sin(pi*r/R)+0.5)/(.81831)
-                    # F = 0.5*self.RD[i]*C_tprime*(r/R*sin(pi*r/R)+0.5)/(2.97348)
-
-<<<<<<< HEAD
             ### Create the function that represents the Disk of the turbine
-            D_norm = 2.914516237206873
-            D = exp(-pow((pow((xs[1]/R),2.0)+pow((xs[2]/R),2.0)),6.0))/(D_norm*R**2.0)
+            r = sqrt(xs[1]**2.0+xs[2]**2.0)/R
+            D = exp(-pow(r,6.0))
 
             ### Create the function that represents the force ###
             if self.force == "constant":
-                F = 4*0.5*A*ma/(1.-ma)
+                F = 0.5*A*C_tprime
             elif self.force == "sine":
-                r = sqrt(pow(xs[1],2.0)+pow(xs[2],2.0))
-                F = 4.*0.5*A*ma/(1.-ma)*(r/R*sin(pi*r/R)+0.5)/(.81831)
+                F = 0.5*A*C_tprime*(r*sin(pi*r)+0.5)/S_norm
+
+            ### Calculate normalization constant ###
+            volNormalization = T_norm*D_norm*W*R**(self.dom.dim-1)
+            # volNormalization = assemble(T*D*dx)
+            # print(volNormalization_a,volNormalization,volNormalization/(W*R**(self.dom.dim-1)),T_norm*D_norm)
 
             # compute disk averaged velocity in yawed case and don't project
-            self.actuator_disks_list.append(F*T*D*WTGbase)
-            rd  += F*T*D*WTGbase
-            tf1 += F*T*D*WTGbase * cos(yaw)**2
-            tf2 += F*T*D*WTGbase * sin(yaw)**2
-            tf3 += F*T*D*WTGbase * 2.0 * cos(yaw) * sin(yaw)
-
-            # W=0.02
-            # WTGbase2 = Function(fs.V0)
-            # WTGbase2.vector()[:] = 1.0
-            # WTGbase2.rename("WTGbase2","WTGbase2")
-            # tf1 += exp(-(xs[0]/W)**6.0)*WTGbase2*WTGbase*cos(yaw)**2
-            # tf2 += exp(-(xs[0]/W)**6.0)*WTGbase2*WTGbase*sin(yaw)**2
-            # tf3 += exp(-(xs[0]/W)**6.0)*WTGbase2*WTGbase*2.0 * cos(yaw) * sin(yaw)
+            self.actuator_disks_list.append(F*T*D*WTGbase/volNormalization)
+            rd  += F*T*D*WTGbase/volNormalization
+            tf1 += F*T*D*WTGbase/volNormalization * cos(yaw)**2
+            tf2 += F*T*D*WTGbase/volNormalization * sin(yaw)**2
+            tf3 += F*T*D*WTGbase/volNormalization * 2.0 * cos(yaw) * sin(yaw)
+        # exit()
 
         ### Save the actuator disks for post processing ###
         self.fprint("Projecting Turbine Force")
         self.actuator_disks = project(rd,fs.V,solver_type='mumps',**self.extra_kwarg)
-        # tf1 = project(tf1,fs.V,solver_type='mumps')
-        # tf2 = project(tf2,fs.V,solver_type='mumps')
-        # tf3 = project(tf3,fs.V,solver_type='mumps')
-=======
-
-            volNormalization = assemble(T*D*dx)
-
-            # compute disk averaged velocity in yawed case and don't project
-            u_d = u_next[0]*cos(yaw) + u_next[1]*sin(yaw)
-            tf  += F*T*D/volNormalization*WTGbase*u_d**2
-
-        ### Project Turbine Force to save on Assemble time ###
-        self.fprint("Projecting Turbine Force")
-        # self.rotor_disks = None
-        self.rotor_disks = project(tf,fs.V,solver_type='mumps',**self.extra_kwarg)
->>>>>>> a6457922
 
         tf_stop = time.time()
         self.fprint("Turbine Force Calculated: {:1.2f} s".format(tf_stop-tf_start),special="footer")
