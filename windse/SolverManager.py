"""
The SolverManager contains all the different ways to solve problems generated
in windse
"""

import __main__
import os

### Get the name of program importing this package ###
main_file = os.path.basename(__main__.__file__)

### This checks if we are just doing documentation ###
if main_file != "sphinx-build":
    from dolfin import *
    from sys import platform
    import time
    import numpy as np
    from scipy.interpolate import RegularGridInterpolator
    # from memory_profiler import memory_usage

    ### Import the cumulative parameters ###
    from windse import windse_parameters

    ### Check if we need dolfin_adjoint ###
    if windse_parameters["general"].get("dolfin_adjoint", False):
        from dolfin_adjoint import *

    ### This import improves the plotter functionality on Mac ###
    if platform == 'darwin':
        import matplotlib
        matplotlib.use('TKAgg')
    import matplotlib.pyplot as plt

    ### Improve Solver parameters ###
    parameters["std_out_all_processes"] = False;
    parameters['form_compiler']['cpp_optimize_flags'] = '-O3 -fno-math-errno -march=native'        
    parameters["form_compiler"]["optimize"]     = True
    parameters["form_compiler"]["cpp_optimize"] = True
    parameters['form_compiler']['representation'] = 'tsfc'
    if windse_parameters["wind_farm"].get("turbine_space",None) == "Quadrature":
        parameters['form_compiler']['quadrature_degree'] = windse_parameters["wind_farm"].get("turbine_degree",6)
    else:
        parameters['form_compiler']['quadrature_degree'] = 6

class GenericSolver(object):
    """
    A GenericSolver contains on the basic functions required by all solver objects.
    """
    def __init__(self,problem):
        self.params = windse_parameters
        self.problem  = problem
        # self.u_next,self.p_next = self.problem.up_next.split(True)
        self.u_next,self.p_next = split(self.problem.up_next)
        self.nu_T = self.problem.nu_T
        self.first_save = True
        self.fprint = self.params.fprint
        self.extra_kwarg = {}
        if self.params["general"].get("dolfin_adjoint", False):
            self.extra_kwarg["annotate"] = False
        self.save_power = self.params["solver"].get("save_power",False)

        #Check if we are optimizing
        if self.params.get("optimization",{}):
            self.optimizing = True
            self.J = 0
        else:
            self.optimizing = False

        #Check if we need to save the power output
        if self.save_power:
            self.J = 0
            self.J_saved = False

    # def Plot(self):
    #     """
    #     This function plots the solution functions using matplotlib and saves the 
    #     output to output/.../plots/u.pdf and output/.../plots/p.pdf
    #     """

    #     ### Create the path names ###
    #     folder_string = self.params.folder+"/plots/"
    #     u_string = self.params.folder+"/plots/u.pdf"
    #     p_string = self.params.folder+"/plots/p.pdf"

    #     ### Check if folder exists ###
    #     if not os.path.exists(folder_string): os.makedirs(folder_string)

    #     ### Plot the x component of velocity ###
    #     plot(self.u_next[0],title="Velocity in the x Direction")
    #     plt.savefig(u_string)
    #     plt.figure()

    #     ### Plot the pressure ###
    #     plot(self.p_next,title="Pressure")
    #     plt.savefig(p_string)
    #     plt.show()

    def Save(self,val=0):
        """
        This function saves the mesh and boundary markers to output/.../solutions/
        """
        u,p = self.problem.up_next.split(True,**self.extra_kwarg)
        u.vector()[:]=u.vector()[:]/self.problem.dom.xscale
        self.problem.dom.mesh.coordinates()[:]=self.problem.dom.mesh.coordinates()[:]/self.problem.dom.xscale

        if self.first_save:
            self.u_file = self.params.Save(u,"velocity",subfolder="solutions/",val=val)
            self.p_file = self.params.Save(p,"pressure",subfolder="solutions/",val=val)
            # self.nuT_file = self.params.Save(self.nu_T,"eddy_viscosity",subfolder="solutions/",val=val)
            self.first_save = False
        else:
            self.params.Save(u,"velocity",subfolder="solutions/",val=val,file=self.u_file)
            self.params.Save(p,"pressure",subfolder="solutions/",val=val,file=self.p_file)
            # self.params.Save(self.nu_T,"eddy_viscosity",subfolder="solutions/",val=val,file=self.nuT_file)
        u.vector()[:]=u.vector()[:]*self.problem.dom.xscale
        self.problem.dom.mesh.coordinates()[:]=self.problem.dom.mesh.coordinates()[:]*self.problem.dom.xscale

    def ChangeWindSpeed(self,speed):
        """
        This function recomputes all necessary components for a new wind direction

        Args: 
            theta (float): The new wind angle in radians
        """
        self.problem.ChangeWindSpeed(speed)

    def ChangeWindAngle(self,theta):
        """
        This function recomputes all necessary components for a new wind direction

        Args: 
            theta (float): The new wind angle in radians
        """
        self.problem.ChangeWindAngle(theta)
<<<<<<< HEAD
    
    def CalculatePowerFunctional(self,inflow_angle = 0.0):
        tf = self.problem.tf1*self.u_next[0]**2+self.problem.tf2*self.u_next[1]**2+self.problem.tf3*self.u_next[0]*self.u_next[1]
        J = dot(tf,self.u_next)*dx
        # J = (self.problem.tf1[0]+self.problem.tf1[1]+self.problem.tf2[0]+self.problem.tf2[1]+self.problem.tf3[0]+self.problem.tf3[1])*dx
        # XValues = SpatialCoordinate(self.problem.dom.mesh)
        # J = (self.problem.tf1[0]*(XValues[0]+XValues[1]+300.0)/1000.0)*dx
        # print(assemble(J))
        # exit()
=======
        
    def CalculatePowerFunctional(self,delta_yaw = 0.0):
        self.fprint("Computing Power Functional")

        x=SpatialCoordinate(self.problem.dom.mesh)
        J=0.
        J_list=np.zeros(self.problem.farm.numturbs+1)
        for i in range(self.problem.farm.numturbs):

            mx = self.problem.farm.mx[i]
            my = self.problem.farm.my[i]
            mz = self.problem.farm.mz[i]
            x0 = [mx,my,mz]
            W = self.problem.farm.W[i]*1.0
            R = self.problem.farm.RD[i]/2.0 
            yaw = self.problem.farm.myaw[i]+delta_yaw
            ma = self.problem.farm.ma[i]
            u = self.u_next
            A = pi*R**2.0

            WTGbase = Expression(("cos(yaw)","sin(yaw)","0.0"),yaw=float(yaw),degree=1)

            ### Rotate and Shift the Turbine ###
            xs = self.problem.farm.YawTurbine(x,x0,yaw)

            ### Create the function that represents the Thickness of the turbine ###
            T_norm = 1.855438667500383
            T = exp(-pow((xs[0]/W),6.0))/(T_norm*W)
>>>>>>> 9c80545d

        if self.save_power:
            J_list=np.zeros(self.problem.farm.numturbs+1)
            J_list[-1]=assemble(J,**self.extra_kwarg)

<<<<<<< HEAD
            if self.problem.farm.actuator_disks_list is not None:
                for i in range(self.problem.farm.numturbs):
                    yaw = self.problem.farm.myaw[i]+inflow_angle
                    tf1 = self.problem.farm.actuator_disks_list[i] * cos(yaw)**2
                    tf2 = self.problem.farm.actuator_disks_list[i] * sin(yaw)**2
                    tf3 = self.problem.farm.actuator_disks_list[i] * 2.0 * cos(yaw) * sin(yaw)
                    tf = tf1*self.u_next[0]**2+tf2*self.u_next[1]**2+tf3*self.u_next[0]*self.u_next[1]
                    J_list[i] = assemble(dot(tf,self.u_next)*dx,**self.extra_kwarg)

=======
            ### Create the function that represents the force ###
            if self.problem.farm.force == "constant":
                F = 4.*0.5*ma/(1.-ma)*A
            elif self.problem.farm.force == "sine":
                r = sqrt(xs[1]**2.0+xs[2]**2)
                F = 4.*0.5*A*ma/(1.-ma)*(r/R*sin(pi*r/R)+0.5)/(.81831)


            J += F*T*D*u_d**3.0*dx
            # J += A*T*D*u_d*(u[0]*cos(yaw))**2*dx
            # J += 4.*0.5*ma/(1.-ma)*A*T*D*dot(WTGbase,u)**2.0*inner(u,u)**.5*dx



            # J += A*T*D*u_d**2.0*u[0]*dx
            # J += dot(A*T*D*WTGbase*u_d**2.0,u)*dx



            if self.save_power:
                J_list[i] = assemble(F*T*D*u_d**3.0*dx)
                # J_list[i] = assemble(A*T*D*u_d*(u[0]*cos(yaw))**2*dx)
                # J_list[i] = assemble(4.*0.5*ma/(1.-ma)*A*T*D*dot(WTGbase,u)**2.0*inner(u,u)**.5*dx)

                # J_list[i] = assemble(dot(A*T*D*WTGbase*u_d**2.0,u)*dx)
                # J_list[i] = assemble(A*T*D*u_d**2.0*u[0]*dx)



        if self.save_power:
            J_list[-1]=assemble(J)
>>>>>>> 9c80545d

            folder_string = self.params.folder+"/data/"
            if not os.path.exists(folder_string): os.makedirs(folder_string)

            if self.J_saved:
                f = open(folder_string+"power_data.txt",'ab')
            else:
                f = open(folder_string+"power_data.txt",'wb')
                self.J_saved = True

            np.savetxt(f,[J_list])
            f.close()
        return J


    # def CalculatePowerFunctional(self,delta_yaw = 0.0):
    #     self.fprint("Computing Power Functional")

    #     x=SpatialCoordinate(self.problem.dom.mesh)
    #     J=0.
    #     J_list=np.zeros(self.problem.farm.numturbs+1)
    #     for i in range(self.problem.farm.numturbs):

    #         mx = self.problem.farm.mx[i]
    #         my = self.problem.farm.my[i]
    #         mz = self.problem.farm.mz[i]
    #         x0 = [mx,my,mz]
    #         W = self.problem.farm.W[i]*1.0
    #         R = self.problem.farm.RD[i]/2.0 
    #         ma = self.problem.farm.ma[i]
    #         yaw = self.problem.farm.myaw[i]+delta_yaw
    #         u = self.u_next
    #         A = pi*R**2.0

    #         WTGbase = Expression(("cos(yaw)","sin(yaw)","0.0"),yaw=yaw,degree=1)

    #         ### Rotate and Shift the Turbine ###
    #         xs = self.problem.farm.YawTurbine(x,x0,yaw)

    #         ### Create the function that represents the Thickness of the turbine ###
    #         T_norm = 1.855438667500383
    #         T = exp(-pow((xs[0]/W),6.0))/(T_norm*W)

    #         ### Create the function that represents the Disk of the turbine
    #         D_norm = 2.914516237206873
    #         D = exp(-pow((pow((xs[1]/R),2)+pow((xs[2]/R),2)),6.0))/(D_norm*R**2.0)

    #         u_d = u[0]*cos(yaw) + u[1]*sin(yaw)

    #         ### Create the function that represents the force ###
    #         if self.problem.farm.force == "constant":
    #             F = 4*0.5*A*ma/(1.-ma)
    #         elif self.problem.farm.force == "sine":
    #             r = sqrt(pow(xs[1],2.0)+pow(xs[2],2.0))
    #             F = 4.*0.5*A*ma/(1.-ma)*(r/R*sin(pi*r/R)+0.5)/(.81831)

    #         J += dot(F*T*D*WTGbase*u_d**2.0,u)*dx

    #         if self.save_power:
    #             J_list[i] = assemble(dot(A*T*D*WTGbase*u_d**2.0,u)*dx)
        
    #     if self.save_power:
    #         J_list[-1]=assemble(J)

    #         folder_string = self.params.folder+"/data/"
    #         if not os.path.exists(folder_string): os.makedirs(folder_string)

    #         if self.J_saved:
    #             f = open(folder_string+"power_data.txt",'ab')
    #         else:
    #             f = open(folder_string+"power_data.txt",'wb')
    #             self.J_saved = True

    #         np.savetxt(f,[J_list])
    #         f.close()

    #     return J

class SteadySolver(GenericSolver):
    """
    This solver is for solving the steady state problem

    Args: 
        problem (:meth:`windse.ProblemManager.GenericProblem`): a windse problem object.
    """
    def __init__(self,problem):
        super(SteadySolver, self).__init__(problem)

    def Solve(self,iter_val=0):
        """
        This solves the problem setup by the problem object.
        """

        ### Save Files before solve ###
        self.fprint("Saving Input Data",special="header")
        if "mesh" in self.params.output:
            self.problem.dom.Save(val=iter_val)
        if "initial_guess" in self.params.output:
            self.problem.bd.SaveInitialGuess(val=iter_val)
        if "height" in self.params.output and self.problem.dom.dim == 3:
            self.problem.bd.SaveHeight(val=iter_val)
        if "turbine_force" in self.params.output:
            self.problem.farm.SaveActuatorDisks(val=iter_val)
        self.fprint("Finished",special="footer")

        ####################################################################
        ### This is the better way to define a nonlinear problem but it 
        ### doesn't play nice with dolfin_adjoint
        # ### Define Jacobian ###
        # dU = TrialFunction(self.problem.fs.W)
        # J  = derivative(self.problem.F,  self.problem.up_next, dU)

        # ### Setup nonlinear solver ###
        # nonlinear_problem = NonlinearVariationalProblem(self.problem.F, self.problem.up_next, self.problem.bd.bcs, J)
        # nonlinear_solver  = NonlinearVariationalSolver(nonlinear_problem)

        # ### Set some parameters ###
        # solver_parameters = nonlinear_solver.parameters
        # solver_parameters["nonlinear_solver"] = "snes"
        # solver_parameters["snes_solver"]["linear_solver"] = "mumps"
        # solver_parameters["snes_solver"]["maximum_iterations"] = 50
        # solver_parameters["snes_solver"]["error_on_nonconvergence"] = False
        # solver_parameters["snes_solver"]["line_search"] = "bt" # Available: basic, bt, cp, l2, nleqerr

        ### Solve the problem ###
        # self.fprint("Solving",special="header")
        # start = time.time()
        # iters, converged = nonlinear_solver.solve()
        # stop = time.time()
        # self.fprint("Total Nonlinear Iterations: {:d}".format(iters))
        # self.fprint("Converged Successfully: {0}".format(converged))
        ####################################################################


        # ### Add some helper functions to solver options ###
        solver_parameters = {"nonlinear_solver": "snes",
                             "snes_solver": {
                             "linear_solver": "mumps", 
                             "maximum_iterations": 40,
                             "error_on_nonconvergence": True,
                             "line_search": "bt",
                             "absolute_tolerance": 1e-20
                             }}

        ### Start the Solve Process ###
        self.fprint("Solving",special="header")
        start = time.time()
        
        # ### Solve the Baseline Problem ###
        # solve(self.problem.F_sans_tf == 0, self.problem.up_next, self.problem.bd.bcs, solver_parameters=solver_parameters, **self.extra_kwarg)

        # ### Store the Baseline and Assign for the real solve ###
        # self.up_baseline = self.problem.up_next.copy(deepcopy=True)
        # self.problem.up_next.assign(self.up_baseline)

        ### Solve the real problem ###
        # mem0=memory_usage()[0]
        # mem_out, _ = memory_usage((solve,(self.problem.F == 0, self.problem.up_next, self.problem.bd.bcs),{"solver_parameters": solver_parameters}),max_usage=True,retval=True,max_iterations=1)
        solve(self.problem.F == 0, self.problem.up_next, self.problem.bd.bcs, solver_parameters=solver_parameters)
        stop = time.time()

        self.fprint("Solve Complete: {:1.2f} s".format(stop-start),special="footer")
        # self.fprint("Memory Used:  {:1.2f} MB".format(mem_out-mem0))
        # self.u_next,self.p_next = self.problem.up_next.split(True)
        self.u_next,self.p_next = split(self.problem.up_next)
        # self.nu_T = project(self.problem.nu_T,self.problem.fs.Q,solver_type='mumps',**self.extra_kwarg)
        self.nu_T = None

        ### Save solutions ###
        if "solution" in self.params.output:
            self.fprint("Saving Solution",special="header")
            self.Save(val=iter_val)
            self.fprint("Finished",special="footer")

        ### calculate the power for each turbine ###
        ###################################
        ### Fix how angle is transfered ###
        ###################################
        if self.optimizing or self.save_power:
            self.J += -self.CalculatePowerFunctional((iter_val-self.problem.dom.init_wind)) 
            # self.J += -dot(self.problem.farm.rotor_disks,self.u_next)*dx

        # self.fprint("Speed Percent of Inflow Speed")
        # ps = []
        # for i in range(6):
        #     HH = self.problem.farm.HH[0]
        #     RD = self.problem.farm.RD[0]
        #     x_val = (i+1)*RD
        #     vel = self.problem.up_next([x_val,0,HH])
        #     vel = vel[0:3]
        #     nom = np.linalg.norm(vel)
        #     perc = nom/self.problem.bd.HH_vel
        #     ps.append(perc)
        #     self.fprint("Speed Percent at ("+repr(int(x_val))+", 0, "+repr(HH)+"): "+repr(perc))
        # print(ps)

# 
# ================================================================

class UnsteadySolver(GenericSolver):
    """
    This solver is for solving an unsteady problem.  As such, it contains
    additional time-stepping features and functions not present in other solvers.
    This solver can only be used if an unsteady problem has been specified in
    the input file.

    Args: 
        problem (:meth:`windse.ProblemManager.GenericProblem`): a windse problem object.
    """
    def __init__(self,problem):
        super(UnsteadySolver, self).__init__(problem)

    # ================================================================

    def Solve(self,iter_val=0):
        # Start the unsteady solver ONLY if an unsteady problem has been created
        if self.problem.params["problem"]["type"] == 'unsteady':
            self.fprint("Solving with UnsteadySolver", special="header")
        else:
            raise ValueError("UnsteadySolver can only be run with ProblemType = unsteady, not %s" \
                % (self.problem.params["problem"]["type"]))

        # ================================================================

        # Define the final simulation time
        # FIXME: This should also be set in params.yaml input file
        # tFinal = 6000.0
        tFinal = self.params["solver"].get("final_time",1)
        
        # Start a counter for the total simulation time
        simTime = 0.0

        self.fprint("dt: %.4f" % (self.problem.dt))
        self.fprint("tFinal: %.1f" % (tFinal))

        # ================================================================

        # Specify how frequently to save output files
        saveInterval = self.params["solver"].get("save_interval",1)

        # Start a counter for the number of saved files
        saveCount = 0
        save_next_timestep = False

        # Generate file pointers for saved output
        # FIXME: This should use the .save method
        # fp = []
        # fp.append(File("%s/timeSeries/velocity.pvd" % (self.problem.dom.params.folder)))
        # fp.append(File("%s/timeSeries/pressure.pvd" % (self.problem.dom.params.folder)))
        # fp.append(File("%s/timeSeries/nu_T.pvd" % (self.problem.dom.params.folder)))

        # if "turbine_force" in self.params.output:
        #     fp.append(File("%s/timeSeries/turbineForce.pvd" % (self.problem.dom.params.folder)))

        # Save first timestep (create file pointers for first call)
        self.SaveTimeSeries(simTime)

        self.fprint("Saving Input Data",special="header")
        if "mesh" in self.params.output:
            self.problem.dom.Save(val=iter_val)
        if "initial_guess" in self.params.output:
            self.problem.bd.SaveInitialGuess(val=iter_val)
        if "height" in self.params.output and self.problem.dom.dim == 3:
            self.problem.bd.SaveHeight()
        # if "turbine_force" in self.params.output:
        #     self.problem.farm.SaveTurbineForce(val=iter_val)

        self.fprint("Finished",special="footer")

        # ================================================================

        self.fprint("")
        self.fprint("Calculating Boundary Conditions")

        # FIXME: This should use the boundary information in self.problem.bd.bcs
        # bcu, bcp = self.GetBoundaryConditions(0.0)
        self.problem.dom.RecomputeBoundaryMarkers(0.0)

        # ================================================================

        self.fprint("Assembling time-independent matrices")

        # Assemble left-hand side matrices
        A1 = assemble(self.problem.a1)
        A2 = assemble(self.problem.a2)
        A3 = assemble(self.problem.a3)

        # Apply boundary conditions to matrices
        [bc.apply(A1) for bc in self.problem.bd.bcu]
        [bc.apply(A2) for bc in self.problem.bd.bcp]

        # Assemble right-hand side vector
        b1 = assemble(self.problem.L1)
        b2 = assemble(self.problem.L2)
        b3 = assemble(self.problem.L3)

        # Apply bounday conditions to vectors
        [bc.apply(b1) for bc in self.problem.bd.bcu]
        [bc.apply(b2) for bc in self.problem.bd.bcp]

        # ================================================================

        self.fprint("Solving",special="header")
        self.fprint("Sim Time | Next dt | U_max")
        self.fprint("--------------------------")

        start = time.time()

        while simTime < tFinal:
            # Get boundary conditions specific to this timestep
            # bcu, bcp = self.GetBoundaryConditions(simTime/tFinal)
            # bcu = self.modifyInletVelocity(simTime, bcu)

            # Update the turbine force
            # self.problem.tf = self.problem.farm.TurbineForce_numpy(None,None,None)
            # _, _, _, _, _, = CalculateDiskTurbineForces(x, self, fs, tfs=[self.problem.tf1,self.problem.tf2,self.problem.tf3])
            # self.tf = self.tf1*self.u_next[0]**2+self.tf2*self.u_next[1]**2+self.tf3*self.u_next[0]*self.u_next[1]
            # self.tf = self.ComputeTurbineForce(theta)
            # self.UpdateTurbineForce(simTime, 1) # Single turbine
            self.problem.bd.UpdateVelocity(simTime)

            # self.UpdateTurbineForce(simTime, 2) # Dubs

            # Record the "old" max velocity (before this update)
            u_max_k1 = self.problem.u_k.vector().max()

            # Step 1: Tentative velocity step
            b1 = assemble(self.problem.L1, tensor=b1)
            [bc.apply(b1) for bc in self.problem.bd.bcu]
            solve(A1, self.problem.u_k.vector(), b1, 'gmres', 'default')

            # Step 2: Pressure correction step
            b2 = assemble(self.problem.L2, tensor=b2)
            [bc.apply(b2) for bc in self.problem.bd.bcp]
            solve(A2, self.problem.p_k.vector(), b2, 'gmres', 'hypre_amg')

            # Step 3: Velocity correction step
            b3 = assemble(self.problem.L3, tensor=b3)
            solve(A3, self.problem.u_k.vector(), b3, 'gmres', 'default')

            # Old <- New update step
            self.problem.u_k2.assign(self.problem.u_k1)
            self.problem.u_k1.assign(self.problem.u_k)
            self.problem.p_k1.assign(self.problem.p_k)

            # Record the updated max velocity
            u_max = self.problem.u_k.vector().max()

            # Update the simulation time
            simTime += self.problem.dt

            if save_next_timestep:
                # Read in new inlet values
                # bcu = self.updateInletVelocityFromFile(saveCount, bcu)
                
                # Clean up simTime to avoid accumulating round-off error
                saveCount += 1
                simTime = saveInterval*saveCount

                # Save output files
                # self.SaveTimeSeries(fp, simTime)
                self.SaveTimeSeries(simTime)


            # Adjust the timestep size, dt, for a balance of simulation speed and stability
            save_next_timestep = self.AdjustTimestepSize(saveInterval, simTime, u_max, u_max_k1)

            # After changing timestep size, A1 must be reassembled
            # FIXME: This may be unnecessary (or could be sped up by changing only the minimum amount necessary)
            A1 = assemble(self.problem.a1, tensor=A1)
            [bc.apply(A1) for bc in self.problem.bd.bcu]

            # Print some solver statistics
            self.fprint("%8.2f | %7.2f | %5.2f" % (simTime, self.problem.dt, u_max))

        stop = time.time()

        self.fprint("Finished",special="footer")
        self.fprint("Solve Complete: {:1.2f} s".format(stop-start),special="footer")

    # ================================================================

    def SaveTimeSeries(self, simTime):

        if self.first_save:
            self.velocity_file = self.params.Save(self.problem.u_k,"velocity",subfolder="timeSeries/",val=simTime)
            self.pressure_file   = self.params.Save(self.problem.p_k,"pressure",subfolder="timeSeries/",val=simTime)
            self.first_save = False
        else:
            self.params.Save(self.problem.u_k,"velocity",subfolder="timeSeries/",val=simTime,file=self.velocity_file)
            self.params.Save(self.problem.p_k,"pressure",subfolder="timeSeries/",val=simTime,file=self.pressure_file)

        # # Save velocity files (pointer in fp[0])
        # self.problem.u_k.rename('Velocity', 'Velocity')
        # fp[0] << (self.problem.u_k, simTime)

        # # Save pressure files (pointer in fp[1])
        # self.problem.p_k.rename('Pressure', 'Pressure')
        # fp[1] << (self.problem.p_k, simTime)

        # # Save eddy viscosity files (pointer in fp[2])
        # # nu_T_val = project(self.problem.nu_T, self.problem.fs.Q, solver_type='gmres')
        # # nu_T_val.rename('nu_T', 'nu_T')
        # # fp[2] << (nu_T_val, simTime)

        # # Save turbine force files (pointer in fp[3])
        # # if "turbine_force" in self.params.output:

        # workaround = False

        # if workaround:
        #     tf_value = project(self.problem.tf, self.problem.fs.V, solver_type='gmres')
        #     tf_value.rename('Turbine_Force', 'Turbine_Force')
        #     fp[3] << (tf_value, simTime)
        # else:
        #     self.problem.tf.rename('Turbine_Force', 'Turbine_Force')
        #     fp[3] << (self.problem.tf, simTime)


    # ================================================================

    def AdjustTimestepSize(self, saveInterval, simTime, u_max, u_max_k1):

        # Set the CFL target (0.2 is a good value for stability and speed, YMMV)
        cfl_target = 0.2

        # Enforce a minimum timestep size
        dt_min = 0.01

        # Calculate the change in velocity using a first-order, backward difference
        dudt = u_max - u_max_k1

        # Calculate the projected velocity
        u_max_projected = u_max + dudt

        # Calculate the ideal timestep size (ignore file output considerations for now)
        dt_new = cfl_target * self.problem.dom.mesh.hmin() / u_max_projected

        # Move to larger dt slowly (smaller dt happens instantly)
        if dt_new > self.problem.dt:
            # Amount of new dt to use: 0 = none, 1 = all
            SOR = 0.5
            dt_new = SOR*dt_new + (1.0-SOR)*self.problem.dt

        # Calculate the time remaining until the next file output
        time_remaining = saveInterval - (simTime % saveInterval)

        # If the new timestep would jump past a save point, modify the new timestep size
        if dt_new + dt_min >= time_remaining:
            dt_new = time_remaining
            save_next_timestep = True
        else:
            save_next_timestep = False

        # Update both the Python variable and FEniCS constant
        self.problem.dt = dt_new
        self.problem.dt_c.assign(dt_new)

        # float(self.problem.dt_c) # to get the regular ol' variable

        return save_next_timestep

    # ================================================================

    def UpdateTurbineForce(self, simTime, turbsPerPlatform):
        coords = self.problem.fs.V.tabulate_dof_coordinates()
        coords = np.copy(coords[0::self.problem.dom.dim, :])

        # Pre allocate all numpy arrays and vectors
        tf_array = np.zeros(np.shape(coords))
        tf_vec = np.zeros(np.size(tf_array))
        xs = np.zeros(np.shape(coords))

        # Radius of the two "arms" measured from the hinge
        rad = 189.0

        if turbsPerPlatform == 1:
            rad = 0.0

        # Angle defined between the two "arms"
        phi = np.pi/3.0

        # Calculate the offset from the hinge to each turbine
        xp_offset = rad*np.cos(phi/2.0)
        yp_offset = rad*np.sin(phi/2.0)

        # delta_yaw = 0.0

        for k in range(self.problem.farm.numturbs):
            # Position of the kth turbune
            xpos = float(self.problem.farm.mx[k])
            ypos = float(self.problem.farm.my[k])
            
            if self.problem.dom.dim == 2:
                x0 = np.array([xpos, ypos])
            else:
                zpos = float(self.problem.farm.mz[k])
                x0 = np.array([xpos, ypos, zpos])

            # Yaw, thickness, radius, and mass of the kth turbine
            # If desired, shift each turbine by a constant amount
            # delta_yaw = np.pi/4.0*np.sin(np.pi*(simTime/1000.0 + k/self.problem.farm.numturbs))
            delta_yaw = 0.0

            yaw = float(self.problem.farm.myaw[k] + delta_yaw)
            W = float(self.problem.farm.W[k]/2.0)
            R = float(self.problem.farm.RD[k]/2.0)
            ma = float(self.problem.farm.ma[k])

            # Create a rotation matrix for this yaw angle
            A_rotation = self.RotationMatrix(yaw)

            # Rotate the turbine after shifting (x0, y0, z0) to the center of the turbine
            xs0 = np.dot(coords - x0, A_rotation)

            for doublet in range(turbsPerPlatform):

                offset = np.zeros(self.problem.dom.dim)
                offset[0] = xp_offset
                offset[1] = yp_offset*(-1)**doublet

                # Offset each turbine from the center of rotation
                xs = xs0 - offset

                # Normal to blades: Create the function that represents the Thickness of the turbine
                T_norm = 1.902701539733748
                T = np.exp(-(xs[:, 0]/W)**10.0)/(T_norm*W)

                # Tangential to blades: Create the function that represents the Disk of the turbine
                D_norm = 2.884512175878827
                if self.problem.dom.dim == 2:
                    D1 = (xs[:, 1]/R)**2.0
                else:
                    D1 = (xs[:, 1]/R)**2.0 + (xs[:, 2]/R)**2.0

                D = np.exp(-D1**5.0)/(D_norm*R**2.0)

                # Create the function that represents the force
                if self.problem.dom.dim == 2:
                    r = xs[:, 1]
                else:
                    r = np.sqrt(xs[:, 1]**2.0 + xs[:, 2]**2.0)

                F = 4.0*0.5*(np.pi*R**2.0)*ma/(1.0 - ma)*(r/R*np.sin(np.pi*r/R) + 0.5) * 1.0/.81831

                u_vec = self.problem.u_k1.vector()[:]
                ux = u_vec[0::self.problem.dom.dim]
                uy = u_vec[1::self.problem.dom.dim]
                uD = ux*np.cos(yaw) + uy*np.sin(yaw)

                tf_array[:, 0] = tf_array[:, 0] + F*T*D*np.cos(yaw)*uD**2.0
                tf_array[:, 1] = tf_array[:, 1] + F*T*D*np.sin(yaw)*uD**2.0


        # Riffle shuffle the array elements into a FEniCS-style vector
        for k in range(self.problem.dom.dim):
            tf_vec[k::self.problem.dom.dim] = tf_array[:, k]

        tf_vec[np.abs(tf_vec) < 1e-50] = 0.0

        # Set the vector elements
        self.problem.tf.vector()[:] = tf_vec

    # ================================================================

    def RotationMatrix(self, yaw):
        cosYaw = np.cos(yaw)
        sinYaw = np.sin(yaw)

        if self.problem.dom.dim == 2:
            A_rotation = np.array([[cosYaw, -sinYaw],
                                   [sinYaw,  cosYaw]])
        else:
            A_rotation = np.array([[cosYaw, -sinYaw, 0.0],
                                   [sinYaw,  cosYaw, 0.0],
                                   [   0.0,     0.0, 1.0]])

        return A_rotation

    # ================================================================


    def modifyInletVelocity(self, simTime, bcu):

        # Define tolerance
        tol = 1e-6

        def left_wall(x, on_boundary):
            return on_boundary and x[0] < self.problem.dom.x_range[0] + tol

        HH_vel = self.problem.bd.HH_vel

        # Get the coordinates using the vector funtion space, V
        coords = self.problem.fs.V.tabulate_dof_coordinates()
        coords = np.copy(coords[0::self.problem.dom.dim, :])

        # Create a function representing to the inlet velocity
        vel_inlet_func = Function(self.problem.fs.V)

        inlet_type = 1

        if inlet_type == 1:
            # Create arrays for the steady, vortex, and combined velocities
            vel_steady = np.zeros(np.shape(coords))
            vel_steady[:, 0] = HH_vel
            # print(HH_vel)

            vel_vort = np.zeros(np.shape(coords))
            vel_inlet = np.zeros(np.shape(coords))

            # Specify the vortex radius
            vortRad = 1000
            vortRad2 = vortRad**2

            # Specify the vortex velocity and calculate its position from the starting point
            vortVel = 1.0

            period = 1000.0
            xd = period/2 - vortVel*(simTime%period)

            fac = 0.1
            sep = 650
            Tau = 1000

            for k, x in enumerate(coords):
                if x[0] < self.problem.dom.x_range[0] + tol:

                    # xd should replace x[0] in the following equations
                    if np.abs(xd) < 1e-3:
                        xd = 1e-3

                    cp = ((x[1] + sep/2)**2 + xd**2)/(4*Tau)
                    cn = ((x[1] - sep/2)**2 + xd**2)/(4*Tau)

                    # U-velocity
                    vel_inlet[k, 0] = fac*((1 - np.exp(-cp))/cp*(x[1] + sep/2) -\
                                           (1 - np.exp(-cn))/cn*(x[1] - sep/2)) + 1

                    # V-velocity
                    vel_inlet[k, 1] = fac*(-(1 - np.exp(-cp))/cp*xd +\
                                            (1 - np.exp(-cn))/cn*xd)

                    norm = np.sqrt(vel_inlet[k, 0]*vel_inlet[k, 0] + vel_inlet[k, 1]*vel_inlet[k, 1])

                    if norm > 10.0:
                        vel_inlet[k, 0] = vel_inlet[k, 0]/norm*10.0
                        vel_inlet[k, 1] = vel_inlet[k, 1]/norm*10.0

                    # dx = x - vortPos
                    # dist2 = dx[0]*dx[0] + dx[1]*dx[1]

                    # if dist2 < vortRad2:
                    #     theta = np.arctan2(dx[1], dx[0])
                    #     fac = 1.0 - np.sqrt(dist2/vortRad2)
                    #     vel_vort[k, 0] = -np.sin(theta)
                    #     vel_vort[k, 1] = np.cos(theta)
                    # else:
                    #     fac = 0.0
                    #     vel_vort[k, 0] = 0.0
                    #     vel_vort[k, 1] = 0.0

                    # vel_inlet[k, :] = (1.0-fac)*vel_steady[k, :] + HH_vel*fac*vel_vort[k, :]

        elif inlet_type == 2:
            jet_rad = 400

            vel_inlet = np.zeros(np.shape(coords))

            for k, x in enumerate(coords):
                if x[0] < self.problem.dom.x_range[0] + tol:
                    if np.abs(x[1]) < jet_rad:
                        thetaMax = 15.0/180.0*np.pi

                        theta = thetaMax*np.sin(simTime/1000*2*np.pi)

                        vel_inlet[k, 0] = 2.0*HH_vel*np.cos(theta)
                        vel_inlet[k, 1] = 2.0*HH_vel*np.sin(theta)
                    else:
                        vel_inlet[k, 0] = HH_vel
                        vel_inlet[k, 1] = 0.0


        # Riffle shuffle the array elements into a 1D vector
        vel_inlet_vector = np.zeros(np.size(vel_inlet))

        for k in range(self.problem.dom.dim):
            vel_inlet_vector[k::self.problem.dom.dim] = vel_inlet[:, k]

        # Assign the function the vector of values
        vel_inlet_func.vector()[:] = vel_inlet_vector


        # Update the inlet velocity
        bcu[0] = DirichletBC(self.problem.fs.V, vel_inlet_func, left_wall)

        return bcu


# ================================================================

class MultiAngleSolver(SteadySolver):
    """
    This solver will solve the problem using the steady state solver for every
    angle in angles.

    Args: 
        problem (:meth:`windse.ProblemManager.GenericProblem`): a windse problem object.
        angles (list): A list of wind inflow directions.
    """ 

    def __init__(self,problem):
        super(MultiAngleSolver, self).__init__(problem)
        if self.params["domain"]["type"] in ["imported"]:
            raise ValueError("Cannot use a Multi-Angle Solver with an "+self.params["domain"]["type"]+" domain.")
        self.orignal_solve = super(MultiAngleSolver, self).Solve
        self.wind_range = self.params["solver"].get("wind_range", None)
        if  self.wind_range is None:
            self.wind_range = [0, 2.0*np.pi]
            self.endpoint = self.params["solver"].get("endpoint", False)
        else:
            self.endpoint = self.params["solver"].get("endpoint", True)

        self.num_wind = self.params["solver"]["num_wind_angles"]
        self.angles = np.linspace(self.wind_range[0],self.wind_range[1],self.num_wind,endpoint=self.endpoint)

    def Solve(self):
        for i, theta in enumerate(self.angles):
            self.fprint("Performing Solve {:d} of {:d}".format(i+1,len(self.angles)),special="header")
            self.fprint("Wind Angle: "+repr(theta))
            if i > 0 or not near(theta,self.problem.dom.init_wind):
                self.ChangeWindAngle(theta)
            self.orignal_solve(iter_val=theta)
            self.fprint("Finished Solve {:d} of {:d}".format(i+1,len(self.angles)),special="footer")

class TimeSeriesSolver(SteadySolver):
    """
    This solver will solve the problem using the steady state solver for every
    angle in angles.

    Args: 
        problem (:meth:`windse.ProblemManager.GenericProblem`): a windse problem object.
        angles (list): A list of wind inflow directions.
    """ 

    def __init__(self,problem):
        super(TimeSeriesSolver, self).__init__(problem)
        if self.params["domain"]["type"] in ["imported"]:
            raise ValueError("Cannot use a Multi-Angle Solver with an "+self.params["domain"]["type"]+" domain.")
        self.orignal_solve = super(TimeSeriesSolver, self).Solve
        self.velocity_path = self.params["solver"]["velocity_path"]


        raw_data = np.loadtxt(self.velocity_path,comments="#")
        self.times = raw_data[:,0]
        self.speeds = raw_data[:,1]
        self.angles = raw_data[:,2]
        self.num_solve = len(self.speeds)

    def Solve(self):
        for i in range(self.num_solve):
            time  = self.times[i]
            theta = self.angles[i]
            speed = self.speeds[i]
            self.fprint("Performing Solve {:d} of {:d}".format(i+1,len(self.angles)),special="header")
            self.fprint("Time: "+repr(time))
            self.fprint("Wind Angle: "+repr(theta))
            self.fprint("Wind Speed: "+repr(speed))
            if i > 0 or not near(speed,self.problem.bd.HH_vel):
                self.ChangeWindSpeed(speed)
            if i > 0 or not near(theta,self.problem.dom.init_wind):
                self.ChangeWindAngle(theta)
            self.orignal_solve(iter_val=time)

            self.fprint("Finished Solve {:d} of {:d}".format(i+1,len(self.angles)),special="footer")<|MERGE_RESOLUTION|>--- conflicted
+++ resolved
@@ -132,8 +132,7 @@
             theta (float): The new wind angle in radians
         """
         self.problem.ChangeWindAngle(theta)
-<<<<<<< HEAD
-    
+
     def CalculatePowerFunctional(self,inflow_angle = 0.0):
         tf = self.problem.tf1*self.u_next[0]**2+self.problem.tf2*self.u_next[1]**2+self.problem.tf3*self.u_next[0]*self.u_next[1]
         J = dot(tf,self.u_next)*dx
@@ -142,42 +141,11 @@
         # J = (self.problem.tf1[0]*(XValues[0]+XValues[1]+300.0)/1000.0)*dx
         # print(assemble(J))
         # exit()
-=======
-        
-    def CalculatePowerFunctional(self,delta_yaw = 0.0):
-        self.fprint("Computing Power Functional")
-
-        x=SpatialCoordinate(self.problem.dom.mesh)
-        J=0.
-        J_list=np.zeros(self.problem.farm.numturbs+1)
-        for i in range(self.problem.farm.numturbs):
-
-            mx = self.problem.farm.mx[i]
-            my = self.problem.farm.my[i]
-            mz = self.problem.farm.mz[i]
-            x0 = [mx,my,mz]
-            W = self.problem.farm.W[i]*1.0
-            R = self.problem.farm.RD[i]/2.0 
-            yaw = self.problem.farm.myaw[i]+delta_yaw
-            ma = self.problem.farm.ma[i]
-            u = self.u_next
-            A = pi*R**2.0
-
-            WTGbase = Expression(("cos(yaw)","sin(yaw)","0.0"),yaw=float(yaw),degree=1)
-
-            ### Rotate and Shift the Turbine ###
-            xs = self.problem.farm.YawTurbine(x,x0,yaw)
-
-            ### Create the function that represents the Thickness of the turbine ###
-            T_norm = 1.855438667500383
-            T = exp(-pow((xs[0]/W),6.0))/(T_norm*W)
->>>>>>> 9c80545d
 
         if self.save_power:
             J_list=np.zeros(self.problem.farm.numturbs+1)
             J_list[-1]=assemble(J,**self.extra_kwarg)
 
-<<<<<<< HEAD
             if self.problem.farm.actuator_disks_list is not None:
                 for i in range(self.problem.farm.numturbs):
                     yaw = self.problem.farm.myaw[i]+inflow_angle
@@ -186,40 +154,6 @@
                     tf3 = self.problem.farm.actuator_disks_list[i] * 2.0 * cos(yaw) * sin(yaw)
                     tf = tf1*self.u_next[0]**2+tf2*self.u_next[1]**2+tf3*self.u_next[0]*self.u_next[1]
                     J_list[i] = assemble(dot(tf,self.u_next)*dx,**self.extra_kwarg)
-
-=======
-            ### Create the function that represents the force ###
-            if self.problem.farm.force == "constant":
-                F = 4.*0.5*ma/(1.-ma)*A
-            elif self.problem.farm.force == "sine":
-                r = sqrt(xs[1]**2.0+xs[2]**2)
-                F = 4.*0.5*A*ma/(1.-ma)*(r/R*sin(pi*r/R)+0.5)/(.81831)
-
-
-            J += F*T*D*u_d**3.0*dx
-            # J += A*T*D*u_d*(u[0]*cos(yaw))**2*dx
-            # J += 4.*0.5*ma/(1.-ma)*A*T*D*dot(WTGbase,u)**2.0*inner(u,u)**.5*dx
-
-
-
-            # J += A*T*D*u_d**2.0*u[0]*dx
-            # J += dot(A*T*D*WTGbase*u_d**2.0,u)*dx
-
-
-
-            if self.save_power:
-                J_list[i] = assemble(F*T*D*u_d**3.0*dx)
-                # J_list[i] = assemble(A*T*D*u_d*(u[0]*cos(yaw))**2*dx)
-                # J_list[i] = assemble(4.*0.5*ma/(1.-ma)*A*T*D*dot(WTGbase,u)**2.0*inner(u,u)**.5*dx)
-
-                # J_list[i] = assemble(dot(A*T*D*WTGbase*u_d**2.0,u)*dx)
-                # J_list[i] = assemble(A*T*D*u_d**2.0*u[0]*dx)
-
-
-
-        if self.save_power:
-            J_list[-1]=assemble(J)
->>>>>>> 9c80545d
 
             folder_string = self.params.folder+"/data/"
             if not os.path.exists(folder_string): os.makedirs(folder_string)
