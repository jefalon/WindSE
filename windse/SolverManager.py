"""
The SolverManager contains all the different ways to solve problems generated
in windse
"""

import __main__
import os

### Get the name of program importing this package ###
main_file = os.path.basename(__main__.__file__)

### This checks if we are just doing documentation ###
if main_file != "sphinx-build":
    from dolfin import *
    from sys import platform
    import time
    import numpy as np
    from scipy.interpolate import RegularGridInterpolator
    # from memory_profiler import memory_usage

    ### Import the cumulative parameters ###
    from windse import windse_parameters, CalculateActuatorLineTurbineForces

    ### Check if we need dolfin_adjoint ###
    if windse_parameters["general"].get("dolfin_adjoint", False):
        from dolfin_adjoint import *

        ### Import objective functions ###
        import windse.ObjectiveFunctions as obj_funcs

    ### This import improves the plotter functionality on Mac ###
    if platform == 'darwin':
        import matplotlib
        matplotlib.use('TKAgg')
    import matplotlib.pyplot as plt

    ### Improve Solver parameters ###
    parameters["std_out_all_processes"] = False;
    parameters['form_compiler']['cpp_optimize_flags'] = '-O3 -fno-math-errno -march=native'        
    parameters["form_compiler"]["optimize"]     = True
    parameters["form_compiler"]["cpp_optimize"] = True
    # parameters['form_compiler']['representation'] = 'tsfc'
    parameters['form_compiler']['representation'] = 'uflacs'
    if windse_parameters["wind_farm"].get("turbine_space","Quadrature") == "Quadrature":
        parameters['form_compiler']['quadrature_degree'] = windse_parameters["wind_farm"].get("turbine_degree",6)
    else:
        parameters['form_compiler']['quadrature_degree'] = 6

class GenericSolver(object):
    """
    A GenericSolver contains on the basic functions required by all solver objects.
    """
    def __init__(self,problem):
        self.params = windse_parameters
        self.problem  = problem
        # self.u_next,self.p_next = self.problem.up_next.split(True)
        self.u_next,self.p_next = split(self.problem.up_next)
        self.nu_T = self.problem.nu_T
        self.first_save = True
        self.fprint = self.params.fprint
        self.extra_kwarg = {}
        if self.params["general"].get("dolfin_adjoint", False):
            self.extra_kwarg["annotate"] = False
        self.save_power = self.params["solver"].get("save_power",False)

        #Check if we are optimizing
        if self.params.get("optimization",{}):
            self.optimizing = True
            self.J = 0
            self.objective_type = self.params["optimization"]["objective_type"]
            self.objective_func = obj_funcs.objectives_dict[self.objective_type]
        else:
            self.optimizing = False

        #Check if we need to save the power output
        if self.save_power:
            self.J = 0
            self.J_saved = False

    # def Plot(self):
    #     """
    #     This function plots the solution functions using matplotlib and saves the 
    #     output to output/.../plots/u.pdf and output/.../plots/p.pdf
    #     """

    #     ### Create the path names ###
    #     folder_string = self.params.folder+"/plots/"
    #     u_string = self.params.folder+"/plots/u.pdf"
    #     p_string = self.params.folder+"/plots/p.pdf"

    #     ### Check if folder exists ###
    #     if not os.path.exists(folder_string): os.makedirs(folder_string)

    #     ### Plot the x component of velocity ###
    #     plot(self.u_next[0],title="Velocity in the x Direction")
    #     plt.savefig(u_string)
    #     plt.figure()

    #     ### Plot the pressure ###
    #     plot(self.p_next,title="Pressure")
    #     plt.savefig(p_string)
    #     plt.show()

    def Save(self,val=0):
        """
        This function saves the mesh and boundary markers to output/.../solutions/
        """
        u,p = self.problem.up_next.split(True,**self.extra_kwarg)
        u.vector()[:]=u.vector()[:]/self.problem.dom.xscale
        self.problem.dom.mesh.coordinates()[:]=self.problem.dom.mesh.coordinates()[:]/self.problem.dom.xscale

        if self.first_save:
            self.u_file = self.params.Save(u,"velocity",subfolder="solutions/",val=val)
            self.p_file = self.params.Save(p,"pressure",subfolder="solutions/",val=val)
            # self.nuT_file = self.params.Save(self.nu_T,"eddy_viscosity",subfolder="solutions/",val=val)
            self.first_save = False
        else:
            self.params.Save(u,"velocity",subfolder="solutions/",val=val,file=self.u_file)
            self.params.Save(p,"pressure",subfolder="solutions/",val=val,file=self.p_file)
            # self.params.Save(self.nu_T,"eddy_viscosity",subfolder="solutions/",val=val,file=self.nuT_file)
        u.vector()[:]=u.vector()[:]*self.problem.dom.xscale
        self.problem.dom.mesh.coordinates()[:]=self.problem.dom.mesh.coordinates()[:]*self.problem.dom.xscale

    def ChangeWindSpeed(self,speed):
        """
        This function recomputes all necessary components for a new wind direction

        Args: 
            theta (float): The new wind angle in radians
        """
        self.problem.ChangeWindSpeed(speed)

    def ChangeWindAngle(self,theta):
        """
        This function recomputes all necessary components for a new wind direction

        Args: 
            theta (float): The new wind angle in radians
        """
        self.problem.ChangeWindAngle(theta)


    def CalculatePowerFunctional(self,inflow_angle = 0.0):
        J = -assemble(dot(self.problem.tf,self.u_next)*dx)
        return J

    def SavePower(self,inflow_angle=0.0):

        J_list=np.zeros(self.problem.farm.numturbs+1)

        if self.problem.farm.actuator_disks_list is not None:
            for i in range(self.problem.farm.numturbs):
                yaw = self.problem.farm.myaw[i]+inflow_angle
                tf1 = self.problem.farm.actuator_disks_list[i] * cos(yaw)**2
                tf2 = self.problem.farm.actuator_disks_list[i] * sin(yaw)**2
                tf3 = self.problem.farm.actuator_disks_list[i] * 2.0 * cos(yaw) * sin(yaw)
                tf = tf1*self.u_next[0]**2+tf2*self.u_next[1]**2+tf3*self.u_next[0]*self.u_next[1]
                J_list[i] = assemble(dot(tf,self.u_next)*dx,**self.extra_kwarg)
        J_list[-1]=sum(J_list)

        folder_string = self.params.folder+"/data/"
        if not os.path.exists(folder_string): os.makedirs(folder_string)

        if self.J_saved:
            f = open(folder_string+"power_data.txt",'ab')
        else:
            f = open(folder_string+"power_data.txt",'wb')
            self.J_saved = True

        np.savetxt(f,[J_list])
        f.close()

class SteadySolver(GenericSolver):
    """
    This solver is for solving the steady state problem

    Args: 
        problem (:meth:`windse.ProblemManager.GenericProblem`): a windse problem object.
    """
    def __init__(self,problem):
        super(SteadySolver, self).__init__(problem)

    def Solve(self,iter_val=0):
        """
        This solves the problem setup by the problem object.
        """

        ### Save Files before solve ###
        self.fprint("Saving Input Data",special="header")
        if "mesh" in self.params.output:
            self.problem.dom.Save(val=iter_val)
        if "initial_guess" in self.params.output:
            self.problem.bd.SaveInitialGuess(val=iter_val)
        if "height" in self.params.output and self.problem.dom.dim == 3:
            self.problem.bd.SaveHeight(val=iter_val)
        # if "turbine_force" in self.params.output:
            # self.problem.farm.SaveActuatorDisks(val=iter_val)
        self.fprint("Finished",special="footer")

        ####################################################################
        ### This is the better way to define a nonlinear problem but it 
        ### doesn't play nice with dolfin_adjoint
        ### Define Jacobian ###
        # dU = TrialFunction(self.problem.fs.W)
        # J  = derivative(self.problem.F,  self.problem.up_next, dU)

        # ### Setup nonlinear solver ###
        # nonlinear_problem = NonlinearVariationalProblem(self.problem.F, self.problem.up_next, self.problem.bd.bcs, J)
        # nonlinear_solver  = NonlinearVariationalSolver(nonlinear_problem)

        # ### Set some parameters ###
        # solver_parameters = nonlinear_solver.parameters['newton_solver']['linear_solver'] = 'gmres'

        # # nonlinear_solver.ksp().setGMRESRestart(40)

        # def print_nested_dict(d, indent):
        #     for key, value in d.items():
        #         if hasattr(value, 'items'):
        #             for i in range(indent):
        #                 print('\t', end = '')
        #             print(key, ":")
        #             indent += 1
        #             print_nested_dict(value, indent)
        #             indent -= 1
        #         else:
        #             for i in range(indent):
        #                 print('\t', end = '')
        #             print(key, ":", value)

        # nonlinear_solver.parameters
        # print_nested_dict(nonlinear_solver.parameters, 0)
        # exit()



        # print(type(solver_parameters))

        # info(solver_parameters)
        # solver_parameters["nonlinear_solver"] = "snes"
        # solver_parameters["snes_solver"]["linear_solver"] = "mumps"
        # solver_parameters["snes_solver"]["maximum_iterations"] = 50
        # solver_parameters["snes_solver"]["error_on_nonconvergence"] = False
        # solver_parameters["snes_solver"]["line_search"] = "bt" # Available: basic, bt, cp, l2, nleqerr

        ### Solve the problem ###
        # self.fprint("Solving",special="header")
        # start = time.time()
        # iters, converged = nonlinear_solver.solve()
        # stop = time.time()
        # self.fprint("Total Nonlinear Iterations: {:d}".format(iters))
        # self.fprint("Converged Successfully: {0}".format(converged))
        ####################################################################

        use_fast_solver = True

        if use_fast_solver:
            # ### Add some helper functions to solver options ###


            krylov_options = {"absolute_tolerance": 9e-3,
                              "relative_tolerance": 9e-1,
                              "maximum_iterations": 5000}

            newton_options = {"relaxation_parameter": 0.9,
                              "maximum_iterations": 20,
                              "linear_solver": "mumps",
                              # "preconditioner": "none",
                              "absolute_tolerance": 1e-6,
                              "relative_tolerance": 1e-5,
                              "krylov_solver": krylov_options}

            solver_parameters = {"nonlinear_solver": "newton",
                                 "newton_solver": newton_options}
                                 # {'ksp_gmres_restart': 100}

        else:
            solver_parameters = {"nonlinear_solver": "snes",
                                 "snes_solver": {
                                 "absolute_tolerance": 1e-6,
                                 "relative_tolerance": 1e-5,
                                 "linear_solver": "mumps", 
                                 "maximum_iterations": 40,
                                 "error_on_nonconvergence": True,
                                 "line_search": "bt", # Should this should be changed to "basic"?
                                 # "line_search": "basic",
                                 }}

        ### Start the Solve Process ###
        self.fprint("Solving",special="header")
        start = time.time()
        
        # ### Solve the Baseline Problem ###
        # solve(self.problem.F_sans_tf == 0, self.problem.up_next, self.problem.bd.bcs, solver_parameters=solver_parameters, **self.extra_kwarg)

        # ### Store the Baseline and Assign for the real solve ###
        # self.up_baseline = self.problem.up_next.copy(deepcopy=True)
        # self.problem.up_next.assign(self.up_baseline)

        ### Solve the real problem ###
        # mem0=memory_usage()[0]
        # mem_out, _ = memory_usage((solve,(self.problem.F == 0, self.problem.up_next, self.problem.bd.bcs),{"solver_parameters": solver_parameters}),max_usage=True,retval=True,max_iterations=1)
        solve(self.problem.F == 0, self.problem.up_next, self.problem.bd.bcs, solver_parameters=solver_parameters)
        stop = time.time()

        self.fprint("Solve Complete: {:1.2f} s".format(stop-start),special="footer")
        # self.fprint("Memory Used:  {:1.2f} MB".format(mem_out-mem0))
        # self.u_next,self.p_next = self.problem.up_next.split(True)
        self.u_next,self.p_next = split(self.problem.up_next)
        # self.nu_T = project(self.problem.nu_T,self.problem.fs.Q,solver_type='mumps',**self.extra_kwarg)
        self.nu_T = None

        ### Save solutions ###
        if "solution" in self.params.output:
            self.fprint("Saving Solution",special="header")
            self.Save(val=iter_val)
            self.fprint("Finished",special="footer")

        ### calculate the power for each turbine ###
        ###################################
        ### Fix how angle is transfered ###
        ###################################
        if self.save_power:
            self.SavePower(((iter_val-self.problem.dom.init_wind)))


        if self.optimizing:
            self.J += self.objective_func(self,(iter_val-self.problem.dom.init_wind)) 
            print(self.outflow_markers)
            # self.J += -dot(self.problem.farm.rotor_disks,self.u_next)*dx

        # self.fprint("Speed Percent of Inflow Speed")
        # ps = []
        # for i in range(6):
        #     HH = self.problem.farm.HH[0]
        #     RD = self.problem.farm.RD[0]
        #     x_val = (i+1)*RD
        #     vel = self.problem.up_next([x_val,0,HH])
        #     vel = vel[0:3]
        #     nom = np.linalg.norm(vel)
        #     perc = nom/self.problem.bd.HH_vel
        #     ps.append(perc)
        #     self.fprint("Speed Percent at ("+repr(int(x_val))+", 0, "+repr(HH)+"): "+repr(perc))
        # print(ps)

# 
# ================================================================

class UnsteadySolver(GenericSolver):
    """
    This solver is for solving an unsteady problem.  As such, it contains
    additional time-stepping features and functions not present in other solvers.
    This solver can only be used if an unsteady problem has been specified in
    the input file.

    Args: 
        problem (:meth:`windse.ProblemManager.GenericProblem`): a windse problem object.
    """
    def __init__(self,problem):
        super(UnsteadySolver, self).__init__(problem)

    # ================================================================

    def Solve(self,iter_val=0):
        # Start the unsteady solver ONLY if an unsteady problem has been created
        if self.problem.params["problem"]["type"] == 'unsteady':
            self.fprint("Solving with UnsteadySolver", special="header")
        else:
            raise ValueError("UnsteadySolver can only be run with ProblemType = unsteady, not %s" \
                % (self.problem.params["problem"]["type"]))

        # ================================================================

        # Define the final simulation time
        # FIXME: This should also be set in params.yaml input file
        # tFinal = 6000.0
        tFinal = self.params["solver"].get("final_time", 1)
        
        # Specify how frequently to save output files
        saveInterval = self.params["solver"].get("save_interval",1)

        # Start a counter for the total simulation time
        simTime = 0.0
        recordTime = tFinal-2.0*saveInterval
        # recordTime = 1.5*(self.problem.dom.x_range[1]/self.problem.bd.HH_vel)
        # if tFinal < recordTime + 60.0/self.problem.rpm:
        #     self.fprint("Warning: Final time is too small... overriding")
        #     tFinal = recordTime + 60.0/self.problem.rpm
        #     self.fprint("         New Final Time: {:1.2f} s".format(tFinal))
        self.record_delta = tFinal-recordTime

        self.fprint("dt: %.4f" % (self.problem.dt))
        self.fprint("tFinal: %.1f" % (tFinal))

        # ================================================================


        # Start a counter for the number of saved files
        saveCount = 0
        save_next_timestep = False

        # Generate file pointers for saved output
        # FIXME: This should use the .save method
        # fp = []
        # fp.append(File("%s/timeSeries/velocity.pvd" % (self.problem.dom.params.folder)))
        # fp.append(File("%s/timeSeries/pressure.pvd" % (self.problem.dom.params.folder)))
        # fp.append(File("%s/timeSeries/nu_T.pvd" % (self.problem.dom.params.folder)))

        # if "turbine_force" in self.params.output:
        #     fp.append(File("%s/timeSeries/turbineForce.pvd" % (self.problem.dom.params.folder)))

        # Save first timestep (create file pointers for first call)
        self.SaveTimeSeries(simTime)

        self.fprint("Saving Input Data",special="header")
        if "mesh" in self.params.output:
            self.problem.dom.Save(val=iter_val)
        if "initial_guess" in self.params.output:
            self.problem.bd.SaveInitialGuess(val=iter_val)
        if "height" in self.params.output and self.problem.dom.dim == 3:
            self.problem.bd.SaveHeight()
        # if "turbine_force" in self.params.output:
        #     self.problem.farm.SaveTurbineForce(val=iter_val)

        self.fprint("Finished",special="footer")

        # ================================================================

        self.fprint("")
        self.fprint("Calculating Boundary Conditions")

        # FIXME: This should use the boundary information in self.problem.bd.bcs
        # bcu, bcp = self.GetBoundaryConditions(0.0)
        self.problem.dom.RecomputeBoundaryMarkers(0.0)

        # ================================================================

        self.fprint("Assembling time-independent matrices")

        # Assemble left-hand side matrices
        A1 = assemble(self.problem.a1)
        A2 = assemble(self.problem.a2)
        A3 = assemble(self.problem.a3)


        # Apply boundary conditions to matrices
        [bc.apply(A1) for bc in self.problem.bd.bcu]
        [bc.apply(A2) for bc in self.problem.bd.bcp]

        # Assemble right-hand side vector
        b1 = assemble(self.problem.L1)
        b2 = assemble(self.problem.L2)
        b3 = assemble(self.problem.L3)

        # Apply bounday conditions to vectors
        [bc.apply(b1) for bc in self.problem.bd.bcu]
        [bc.apply(b2) for bc in self.problem.bd.bcp]

        # ================================================================

        print('Using Actuator/Turbine Parameters...')
        print('Hub Height: ', self.problem.farm.HH[0])
        print('Yaw: ', self.problem.farm.yaw[0])
        print('Radius: ', self.problem.farm.radius[0])

        self.fprint("Solving",special="header")
        self.fprint("Sim Time | Next dt | U_max")
        self.fprint("--------------------------")

        start = time.time()

<<<<<<< HEAD
        # dfd_c_lift = CalculateActuatorLineTurbineForces(self.problem, simTime, dfd='c_lift')
        # print('dfd_c_lift: ', np.shape(dfd_c_lift))
        # dfd_c_drag = CalculateActuatorLineTurbineForces(self.problem, simTime, dfd='c_drag')
        # print('dfd_c_drag: ', np.shape(dfd_c_drag))
        # coords = self.problem.fs.V.tabulate_dof_coordinates()
        # coords = np.copy(coords[0::self.problem.dom.dim, :])
        # print(np.shape(coords))
        dt_sum = 0
=======
        dfd_c_lift = CalculateActuatorLineTurbineForces(self.problem, simTime, dfd='c_lift')
        print('dfd_c_lift: ', np.shape(dfd_c_lift))
        dfd_c_drag = CalculateActuatorLineTurbineForces(self.problem, simTime, dfd='c_drag')
        print('dfd_c_drag: ', np.shape(dfd_c_drag))
        coords = self.problem.fs.V.tabulate_dof_coordinates()
        coords = np.copy(coords[0::self.problem.dom.dim, :])
        print(np.shape(coords))

        exit()

>>>>>>> f1000371
        while simTime < tFinal:
            # Get boundary conditions specific to this timestep
            # bcu, bcp = self.GetBoundaryConditions(simTime/tFinal)
            # bcu = self.modifyInletVelocity(simTime, bcu)

<<<<<<< HEAD
            # Update the turbine force
            # if self.problem.farm.turbine_method == "alm":
            #     new_tf = CalculateActuatorLineTurbineForces(self.problem, simTime)
            #     self.problem.tf.assign(new_tf)
=======
>>>>>>> f1000371
            
            # self.UpdateActuatorLineForce(simTime) # Single turbine, line actuator

            # self.problem.tf = self.problem.farm.TurbineForce_numpy(None,None,None)
            # self.UpdateTurbineForce(simTime, 1) # Single turbine, disk actuator
            # self.UpdateTurbineForce(simTime, 2) # Dubs
            # t1 = time.time()
            # t2 = time.time()
            # print(t2-t1)

            self.problem.bd.UpdateVelocity(simTime)

            # Record the "old" max velocity (before this update)
            u_max_k1 = self.problem.u_k.vector().max()

            # Step 1: Tentative velocity step
            b1 = assemble(self.problem.L1, tensor=b1)
            [bc.apply(b1) for bc in self.problem.bd.bcu]
            solve(A1, self.problem.u_k.vector(), b1, 'gmres', 'default')
            # print("assemble(func*dx): " + repr(float(assemble(inner(self.problem.u_k,self.problem.u_k)*dx))))

            # Step 2: Pressure correction step
            b2 = assemble(self.problem.L2, tensor=b2)
            [bc.apply(b2) for bc in self.problem.bd.bcp]
            solve(A2, self.problem.p_k.vector(), b2, 'gmres', 'hypre_amg')
            # print("assemble(func*dx): " + repr(float(assemble(inner(self.problem.p_k,self.problem.p_k)*dx))))

            # Step 3: Velocity correction step
            b3 = assemble(self.problem.L3, tensor=b3)
            solve(A3, self.problem.u_k.vector(), b3, 'gmres', 'default')
            # print("assemble(func*dx): " + repr(float(assemble(inner(self.problem.u_k,self.problem.u_k)*dx))))

            # Old <- New update step
            self.problem.u_k2.assign(self.problem.u_k1)
            self.problem.u_k1.assign(self.problem.u_k)
            self.problem.p_k1.assign(self.problem.p_k)

            # Record the updated max velocity
            u_max = self.problem.u_k.vector().max()

            # Update the simulation time
            simTime += self.problem.dt

<<<<<<< HEAD
=======
            # Update the turbine force
            new_tf = CalculateActuatorLineTurbineForces(self.problem, simTime)
            self.problem.tf.assign(new_tf)

            # Calculate the objective function
            if self.optimizing and simTime >= recordTime:
                self.J += self.problem.dt/(tFinal-recordTime)*self.objective_func(self,(iter_val-self.problem.dom.init_wind)) 

>>>>>>> f1000371

            if save_next_timestep:
                # Read in new inlet values
                # bcu = self.updateInletVelocityFromFile(saveCount, bcu)
                
                # Clean up simTime to avoid accumulating round-off error
                saveCount += 1
                simTime = saveInterval*saveCount

                # Save output files
                # self.SaveTimeSeries(fp, simTime)
                self.SaveTimeSeries(simTime)

            # Adjust the timestep size, dt, for a balance of simulation speed and stability
            save_next_timestep = self.AdjustTimestepSize(save_next_timestep, saveInterval, simTime, u_max, u_max_k1)

            # Calculate the objective function
            if self.optimizing and simTime >= recordTime and simTime+self.problem.dt <= tFinal:
                self.J += float(self.problem.dt)*self.objective_func(self,(iter_val-self.problem.dom.init_wind))
                dt_sum += self.problem.dt 
            print("Current Objective Value: "+repr(float(self.J)))
            print("Current dt sum: "+repr(float(dt_sum)))
            print("delta_record: "+repr(float(tFinal-recordTime)))

            # After changing timestep size, A1 must be reassembled
            # FIXME: This may be unnecessary (or could be sped up by changing only the minimum amount necessary)
            A1 = assemble(self.problem.a1, tensor=A1)
            [bc.apply(A1) for bc in self.problem.bd.bcu]

            # Print some solver statistics
            self.fprint("%8.2f | %7.2f | %5.2f" % (simTime, self.problem.dt, u_max))

        self.J = self.J/float(dt_sum)

        stop = time.time()

        self.fprint("Finished",special="footer")
        self.fprint("Solve Complete: {:1.2f} s".format(stop-start),special="footer")

    # ================================================================

    def SaveTimeSeries(self, simTime):

        if self.first_save:
            self.velocity_file = self.params.Save(self.problem.u_k,"velocity",subfolder="timeSeries/",val=simTime)
            self.pressure_file   = self.params.Save(self.problem.p_k,"pressure",subfolder="timeSeries/",val=simTime)
            # self.turb_force_file   = self.params.Save(self.problem.tf,"turbine_force",subfolder="timeSeries/",val=simTime)
            self.first_save = False
        else:
            self.params.Save(self.problem.u_k,"velocity",subfolder="timeSeries/",val=simTime,file=self.velocity_file)
            self.params.Save(self.problem.p_k,"pressure",subfolder="timeSeries/",val=simTime,file=self.pressure_file)
            # self.params.Save(self.problem.tf,"turbine_force",subfolder="timeSeries/",val=simTime,file=self.turb_force_file)

        # # Save velocity files (pointer in fp[0])
        # self.problem.u_k.rename('Velocity', 'Velocity')
        # fp[0] << (self.problem.u_k, simTime)

        # # Save pressure files (pointer in fp[1])
        # self.problem.p_k.rename('Pressure', 'Pressure')
        # fp[1] << (self.problem.p_k, simTime)

        # # Save eddy viscosity files (pointer in fp[2])
        # # nu_T_val = project(self.problem.nu_T, self.problem.fs.Q, solver_type='gmres')
        # # nu_T_val.rename('nu_T', 'nu_T')
        # # fp[2] << (nu_T_val, simTime)

        # # Save turbine force files (pointer in fp[3])
        # # if "turbine_force" in self.params.output:

        # workaround = False

        # if workaround:
        #     tf_value = project(self.problem.tf, self.problem.fs.V, solver_type='gmres')
        #     tf_value.rename('Turbine_Force', 'Turbine_Force')
        #     fp[3] << (tf_value, simTime)
        # else:
        #     self.problem.tf.rename('Turbine_Force', 'Turbine_Force')
        #     fp[3] << (self.problem.tf, simTime)


    # ================================================================

    def AdjustTimestepSize(self, save_next_timestep, saveInterval, simTime, u_max, u_max_k1):

        # Set the CFL target (0.2 is a good value for stability and speed, YMMV)
        cfl_target = 0.2

        # Enforce a minimum timestep size
        dt_min = 0.01

        # Calculate the change in velocity using a first-order, backward difference
        dudt = u_max - u_max_k1

        # Calculate the projected velocity
        u_max_projected = u_max + dudt

        # Calculate the ideal timestep size (ignore file output considerations for now)
        dt_new = cfl_target * self.problem.dom.mesh.hmin() / u_max_projected

        # Move to larger dt slowly (smaller dt happens instantly)
        if dt_new > self.problem.dt:
            # Amount of new dt to use: 0 = none, 1 = all
            SOR = 0.5
            dt_new = SOR*dt_new + (1.0-SOR)*self.problem.dt

        # Calculate the time remaining until the next file output
        time_remaining = saveInterval - (simTime % saveInterval)

        # If the new timestep would jump past a save point, modify the new timestep size
        if not save_next_timestep and dt_new + dt_min >= time_remaining:
            dt_new = time_remaining
            save_next_timestep = True
        else:
            save_next_timestep = False

        # dt_new = 0.04

        # Update both the Python variable and FEniCS constant
        self.problem.dt = dt_new
        self.problem.dt_c.assign(dt_new)

        # float(self.problem.dt_c) # to get the regular ol' variable

        return save_next_timestep

    # ================================================================

    def UpdateActuatorLineForce(self, simTime):

        def rot_x(theta):
            Rx = np.array([[1, 0, 0],
                           [0, np.cos(theta), -np.sin(theta)],
                           [0, np.sin(theta), np.cos(theta)]])

            return Rx

        def rot_y(theta):
            Ry = np.array([[np.cos(theta), 0, np.sin(theta)],
                           [0, 1, 0],
                           [-np.sin(theta), 0, np.cos(theta)]])
            
            return Ry

        def rot_z(theta):
            Rz = np.array([[np.cos(theta), -np.sin(theta), 0],
                           [np.sin(theta), np.cos(theta), 0],
                           [0, 0, 1]])
            
            return Rz

        #================================================================
        # Get Mesh Properties
        #================================================================

        ndim = self.problem.dom.dim

        # Get the coordinates of the vector function space
        coords = self.problem.fs.V.tabulate_dof_coordinates()
        coords = np.copy(coords[0::self.problem.dom.dim, :])


        # Resape a linear copy of the coordinates for every mesh point
        coordsLinear = np.copy(coords.reshape(-1, 1))

        #================================================================
        # Set Turbine and Fluid Properties
        #================================================================

        # Set the density
        rho = 1.0

        # Set the hub height
        hub_height = self.problem.farm.HH[0] # For a SWIFT turbine

        # Get the hub-height velocity
        u_inf = 8.0

        # Set the rotational speed of the turbine
        RPM = 15.0

        # Set the yaw of the turbine
        yaw = self.problem.farm.yaw[0]

        # Set the number of blades in the turbine
        num_blades = 3

        # Blade length (turbine radius)
        L = self.problem.farm.radius[0] # For a SWIFT turbine 27 m in diameter

        # Chord length
        c = L/20.0

        # Width of Gaussian
        # eps = 2.5*c
        eps = 2.0*self.problem.dom.mesh.hmin()/np.sqrt(3)

        # print(self.problem.farm.x)
        # print(self.problem.farm.y)
        # print(self.problem.farm.HH)
        # print(self.problem.farm.yaw)
        # print(self.problem.farm.RD)
        # print(self.problem.farm.radius)

        # Discretize each blade into separate nodes
        num_blade_segments = 10

        #================================================================
        # Set Derived Constants
        #================================================================

        # Calculate the blade velocity
        period = 60.0/RPM
        tip_speed = np.pi*2.0*L*RPM/60.0
        blade_vel = np.vstack((np.zeros(num_blade_segments),
                               np.zeros(num_blade_segments),
                               np.linspace(0.0, tip_speed, num_blade_segments)))

        # Set the initial angle of each blade
        theta_vec = np.linspace(0.0, 2.0*np.pi, num_blades+1)
        theta_vec = theta_vec[0:num_blades]

        # Calculate discrete node positions
        rdim = np.linspace(0.0, L, num_blade_segments)

        # Calculate width of individual blade segment
        w = rdim[1] - rdim[0]

        # Calculate an array describing the x, y, z position of each point
        xblade = np.vstack((np.zeros(num_blade_segments),
                            rdim,
                            np.zeros(num_blade_segments)))

        #================================================================
        # Begin Calculating Turbine Forces
        #================================================================

        # Lift and drag coefficient (could be an array and you interpolate the value based on R)
        # cl_dolf = Constant((np.linspace(1.5, 0.5, num_blade_segments)))
        # cd_dolf = Constant((np.ones(num_blade_segments)))
        # cl = cl_dolf.values()
        # cd = cd_dolf.values()

        cl = np.linspace(0.0, 2.0, num_blade_segments) # Uncomment for controllability study
        cd = np.linspace(2.0, 0.0, num_blade_segments)
        # cl = np.linspace(2.0, 0.0, num_blade_segments) # Uncomment for controllability study
        # cd = np.linspace(0.0, 2.0, num_blade_segments)
        # cl = np.ones(num_blade_segments)
        # cd = np.ones(num_blade_segments)


        # Create space to hold the vector values
        tf_vec = np.zeros(np.size(coords))
        lift_force = np.zeros((np.shape(coords)[0], ndim))
        drag_force = np.zeros((np.shape(coords)[0], ndim))

        # tf_lift_vec = np.zeros(np.size(coords))
        # tf_drag_vec = np.zeros(np.size(coords))

        # Calculate the blade position based on current simTime and turbine RPM
        theta_offset = simTime/period*2.0*np.pi

        # Treat each blade separately
        for theta_0 in theta_vec:
            theta = theta_0 + theta_offset

            # Generate a rotation matrix for this turbine blade
            Rx = rot_x(theta)
            Rz = rot_z(yaw)

            # Rotate the entire [x; y; z] matrix using this matrix, then shift to the hub height
            xblade_rotated = np.dot(Rz, np.dot(Rx, xblade))
            xblade_rotated[2, :] += hub_height

            # Tile the blade coordinates for every mesh point, [numGridPts*ndim x num_blade_segments]
            xblade_rotated_full = np.tile(xblade_rotated, (np.shape(coords)[0], 1))

            # Subtract and square to get the dx^2 values in the x, y, and z directions
            dx_full = (coordsLinear - xblade_rotated_full)**2

            # Add together to get |x^2 + y^2 + z^2|^2
            dist2 = dx_full[0::ndim] + dx_full[1::ndim] + dx_full[2::ndim]

            # Set if using local velocity around inidividual nodes
            using_local_velocity = False
        
            if using_local_velocity:
                # Generate the fluid velocity from the actual node locations in the flow
                u_fluid = np.zeros((3, num_blade_segments))
                
                for k in range(num_blade_segments):
                    u_fluid[:, k] = self.problem.u_k1(xblade_rotated[0, k],
                                                      xblade_rotated[1, k],
                                                      xblade_rotated[2, k])
                                    
            else:
                # Generate the fluid velocity analytically using the hub height velocity
                # u_inf_vec = u_inf*np.ones(num_blade_segments)
                
                # u_fluid = np.vstack((u_inf_vec,
                #                      np.zeros(num_blade_segments),
                #                      np.zeros(num_blade_segments)))
                u_fluid = np.zeros((3, num_blade_segments))
                
                for k in range(num_blade_segments):
                    u_fluid[0, k] = 8.0*(xblade_rotated[2, k]/hub_height)**0.18

            
            # Rotate the blade velocity in the global x, y, z, coordinate system
            blade_vel_rotated = np.dot(Rz, np.dot(Rx, -blade_vel))
                            
            # Form the total relative velocity vector (including velocity from rotating blade)
            u_rel = u_fluid + blade_vel_rotated
            
            # Create unit vectors in the direction of u_rel
            u_rel_mag = np.linalg.norm(u_rel, axis=0)
            u_rel_mag[u_rel_mag < 1e-6] = 1e-6
            u_unit = u_rel/u_rel_mag
            
            # Calculate the lift and drag forces using the relative velocity magnitude
            lift = (0.5*cl*rho*c*w*u_rel_mag**2)/(eps**3 * np.pi**1.5)
            drag = (0.5*cd*rho*c*w*u_rel_mag**2)/(eps**3 * np.pi**1.5)
            
            # Calculate the force at every mesh point due to every node [numGridPts x NumActuators]
            nodal_lift = lift*np.exp(-dist2/eps**2)
            nodal_drag = drag*np.exp(-dist2/eps**2)
            
            # Calculate a vector in the direction of the blade
            blade_unit = xblade_rotated[:, -1] - np.array([0.0, 0.0, hub_height])  
            
            for k in range(num_blade_segments):
                # The drag unit simply points opposite the relative velocity unit vector
                drag_unit = -u_unit[:, k]
                
                # The lift is normal to the plane generated by the blade and relative velocity
                lift_unit = np.cross(drag_unit, blade_unit)
                lift_unit_mag = np.linalg.norm(lift_unit)
                if lift_unit_mag < 1e-6:
                    lift_unit_mag = 1e-6
                lift_unit = lift_unit/lift_unit_mag
                
                vector_nodal_drag = np.outer(nodal_drag[:, k], drag_unit)
                vector_nodal_lift = np.outer(nodal_lift[:, k], lift_unit)

                drag_force += vector_nodal_drag
                lift_force += vector_nodal_lift
                    
            # The total turbine force is the sum of lift and drag effects
        turbine_force = drag_force + lift_force

        for k in range(ndim):
            tf_vec[k::ndim] = turbine_force[:, k]
            # tf_lift_vec[k::ndim] += lift_force[:, k]
            # tf_drag_vec[k::ndim] += drag_force[:, k]

        # Save the output
        tf_vec[np.abs(tf_vec) < 1e-12] = 0.0
        # tf_lift_vec[np.abs(tf_lift_vec) < 1e-12] = 0.0
        # tf_drag_vec[np.abs(tf_drag_vec) < 1e-12] = 0.0

        self.problem.tf.vector()[:] = tf_vec

    # ================================================================

    def UpdateActuatorLineForceOld(self, simTime):
        coords = self.problem.fs.V.tabulate_dof_coordinates()
        coords = np.copy(coords[0::self.problem.dom.dim, :])

        # Set up the turbine geometry
        num_blades = 3
        theta_vec = np.linspace(0, 2.0*np.pi, num_blades+1)
        theta_vec = theta_vec[0:num_blades]

        # print(theta_vec)

        # Lift and drag coefficient (could be an array and you interpolate the value based on R)
        cl = 1.0
        cd = 2.0

        rho = 1

        u_inf = 8

        # Blade length (turbine radius)
        L = 13.5

        # Chord length
        c = L/20

        # Number of blade evaluation sections
        num_blade_segments = 50
        rdim = np.linspace(0, L, num_blade_segments)
        zdim = 0.0 + np.zeros(num_blade_segments)
        xblade = np.vstack((np.zeros(num_blade_segments), rdim, zdim))

        # Width of individual blade segment
        w = rdim[1] - rdim[0]

        # Width of Gaussian
        eps = 2.5*c

        tf_vec = np.zeros(np.size(coords))




        RPM = 15.0
        period = 60.0/RPM
        theta_offset = simTime/period*2.0*np.pi

        tip_speed = np.pi*2*L*RPM/60

        blade_vel = np.linspace(0.0, tip_speed, num_blade_segments)


        constant_vel_mag = True

        if constant_vel_mag:
            # Lift and drag force (calculated outside loop since cl, cd, u_inf, and c assumed constant)
            lift = 0.5*cl*rho*u_inf**2*c*w
            drag = 0.5*cd*rho*u_inf**2*c*w

            # Save time by moving calculation out of loop
            L1 = lift/(eps**3 * np.pi**1.5)
            D1 = drag/(eps**3 * np.pi**1.5)
        else:
            # Lift and drag force (calculated outside loop since cl, cd, u_inf, and c assumed constant)
            u_inf = u_inf**2 + blade_vel**2
            lift = 0.5*cl*rho*c*w*u_inf
            drag = 0.5*cd*rho*c*w*u_inf

            # Save time by moving calculation out of loop
            L1 = lift/(eps**3 * np.pi**1.5)
            D1 = drag/(eps**3 * np.pi**1.5)



        for theta_0 in theta_vec:
            theta = theta_0 + theta_offset
            
            # Create rotation matrix for this turbine blade
            rotA = np.array([[1, 0, 0],
                             [0, np.cos(theta), -np.sin(theta)],
                             [0, np.sin(theta), np.cos(theta)]])

            # Rotate the entire [x; y; z] matrix using this matrix
            xblade_rotated = np.dot(rotA, xblade)
            xblade_rotated[2, :] += 32.1

            use_vectorized_calculation = True

            if use_vectorized_calculation:
                coordsLinear = np.copy(coords.reshape(-1, 1))

                xblade_rotated_full = np.tile(xblade_rotated, (np.shape(coords)[0], 1))

                dx_full = (coordsLinear - xblade_rotated_full)**2

                dist2 = dx_full[0::self.problem.dom.dim] + \
                dx_full[1::self.problem.dom.dim] + \
                dx_full[2::self.problem.dom.dim]

                total_dist2_lift = np.sum(L1*np.exp(-dist2/eps**2), axis = 1)
                total_dist2_drag = np.sum(D1*np.exp(-dist2/eps**2), axis = 1)

                tf_vec[0::self.problem.dom.dim] += -total_dist2_drag
                tf_vec[1::self.problem.dom.dim] += total_dist2_lift*np.sin(theta)
                tf_vec[2::self.problem.dom.dim] += -total_dist2_lift*np.cos(theta)

            else:
                for k, x in enumerate(coords):
                    # Flip row into column
                    xT = x.reshape(-1, 1)

                    # Subtract this 3x1 point from the 3xN array of rotated turbine segments
                    dx = (xT - xblade_rotated)**2
                    mag = np.sum(dx, axis = 0)

                    # Add up the contribution from each blade segment
                    lift_sum = np.sum(L1*np.exp(-mag/eps**2))
                    drag_sum = np.sum(D1*np.exp(-mag/eps**2))

                    # Store the individual vector components using linear index
                    tf_vec[3*k+0] += -drag_sum
                    tf_vec[3*k+1] += lift_sum*np.sin(theta)
                    tf_vec[3*k+2] += -lift_sum*np.cos(theta)
                
        tf_vec[np.abs(tf_vec) < 1e-12] = 0.0

        self.problem.tf.vector()[:] = tf_vec

    # ================================================================

    def UpdateTurbineForce(self, simTime, turbsPerPlatform):
        coords = self.problem.fs.V.tabulate_dof_coordinates()
        coords = np.copy(coords[0::self.problem.dom.dim, :])

        # Pre allocate all numpy arrays and vectors
        tf_array = np.zeros(np.shape(coords))
        tf_vec = np.zeros(np.size(tf_array))
        xs = np.zeros(np.shape(coords))

        # Radius of the two "arms" measured from the hinge
        rad = 189.0

        if turbsPerPlatform == 1:
            rad = 0.0

        # Angle defined between the two "arms"
        phi = np.pi/3.0

        # Calculate the offset from the hinge to each turbine
        xp_offset = rad*np.cos(phi/2.0)
        yp_offset = rad*np.sin(phi/2.0)

        # delta_yaw = 0.0

        for k in range(self.problem.farm.numturbs):
            # Position of the kth turbune
            xpos = float(self.problem.farm.mx[k])
            ypos = float(self.problem.farm.my[k])
            
            if self.problem.dom.dim == 2:
                x0 = np.array([xpos, ypos])
            else:
                zpos = float(self.problem.farm.mz[k])
                x0 = np.array([xpos, ypos, zpos])

            # Yaw, thickness, radius, and mass of the kth turbine
            # If desired, shift each turbine by a constant amount
            # delta_yaw = np.pi/4.0*np.sin(np.pi*(simTime/1000.0 + k/self.problem.farm.numturbs))
            delta_yaw = 0.0

            yaw = float(self.problem.farm.myaw[k] + delta_yaw)
            W = float(self.problem.farm.W[k]/2.0)
            R = float(self.problem.farm.RD[k]/2.0)
            ma = float(self.problem.farm.ma[k])

            # Create a rotation matrix for this yaw angle
            A_rotation = self.RotationMatrix(yaw)

            # Rotate the turbine after shifting (x0, y0, z0) to the center of the turbine
            xs0 = np.dot(coords - x0, A_rotation)

            for doublet in range(turbsPerPlatform):

                offset = np.zeros(self.problem.dom.dim)
                offset[0] = xp_offset
                offset[1] = yp_offset*(-1)**doublet

                # Offset each turbine from the center of rotation
                xs = xs0 - offset

                # Normal to blades: Create the function that represents the Thickness of the turbine
                T_norm = 1.902701539733748
                T = np.exp(-(xs[:, 0]/W)**10.0)/(T_norm*W)

                # Tangential to blades: Create the function that represents the Disk of the turbine
                D_norm = 2.884512175878827
                if self.problem.dom.dim == 2:
                    D1 = (xs[:, 1]/R)**2.0
                else:
                    D1 = (xs[:, 1]/R)**2.0 + (xs[:, 2]/R)**2.0

                D = np.exp(-D1**5.0)/(D_norm*R**2.0)

                # Create the function that represents the force
                if self.problem.dom.dim == 2:
                    r = xs[:, 1]
                else:
                    r = np.sqrt(xs[:, 1]**2.0 + xs[:, 2]**2.0)

                F = 4.0*0.5*(np.pi*R**2.0)*ma/(1.0 - ma)*(r/R*np.sin(np.pi*r/R) + 0.5) * 1.0/.81831

                u_vec = self.problem.u_k1.vector()[:]
                ux = u_vec[0::self.problem.dom.dim]
                uy = u_vec[1::self.problem.dom.dim]
                uD = ux*np.cos(yaw) + uy*np.sin(yaw)

                tf_array[:, 0] = tf_array[:, 0] + F*T*D*np.cos(yaw)*uD**2.0
                tf_array[:, 1] = tf_array[:, 1] + F*T*D*np.sin(yaw)*uD**2.0


        # Riffle shuffle the array elements into a FEniCS-style vector
        for k in range(self.problem.dom.dim):
            tf_vec[k::self.problem.dom.dim] = tf_array[:, k]

        tf_vec[np.abs(tf_vec) < 1e-50] = 0.0

        # Set the vector elements
        self.problem.tf.vector()[:] = tf_vec

    # ================================================================

    def RotationMatrix(self, yaw):
        cosYaw = np.cos(yaw)
        sinYaw = np.sin(yaw)

        if self.problem.dom.dim == 2:
            A_rotation = np.array([[cosYaw, -sinYaw],
                                   [sinYaw,  cosYaw]])
        else:
            A_rotation = np.array([[cosYaw, -sinYaw, 0.0],
                                   [sinYaw,  cosYaw, 0.0],
                                   [   0.0,     0.0, 1.0]])

        return A_rotation

    # ================================================================


    def modifyInletVelocity(self, simTime, bcu):

        # Define tolerance
        tol = 1e-6

        def left_wall(x, on_boundary):
            return on_boundary and x[0] < self.problem.dom.x_range[0] + tol

        HH_vel = self.problem.bd.HH_vel

        # Get the coordinates using the vector funtion space, V
        coords = self.problem.fs.V.tabulate_dof_coordinates()
        coords = np.copy(coords[0::self.problem.dom.dim, :])

        # Create a function representing to the inlet velocity
        vel_inlet_func = Function(self.problem.fs.V)

        inlet_type = 1

        if inlet_type == 1:
            # Create arrays for the steady, vortex, and combined velocities
            vel_steady = np.zeros(np.shape(coords))
            vel_steady[:, 0] = HH_vel
            # print(HH_vel)

            vel_vort = np.zeros(np.shape(coords))
            vel_inlet = np.zeros(np.shape(coords))

            # Specify the vortex radius
            vortRad = 1000
            vortRad2 = vortRad**2

            # Specify the vortex velocity and calculate its position from the starting point
            vortVel = 1.0

            period = 1000.0
            xd = period/2 - vortVel*(simTime%period)

            fac = 0.1
            sep = 650
            Tau = 1000

            for k, x in enumerate(coords):
                if x[0] < self.problem.dom.x_range[0] + tol:

                    # xd should replace x[0] in the following equations
                    if np.abs(xd) < 1e-3:
                        xd = 1e-3

                    cp = ((x[1] + sep/2)**2 + xd**2)/(4*Tau)
                    cn = ((x[1] - sep/2)**2 + xd**2)/(4*Tau)

                    # U-velocity
                    vel_inlet[k, 0] = fac*((1 - np.exp(-cp))/cp*(x[1] + sep/2) -\
                                           (1 - np.exp(-cn))/cn*(x[1] - sep/2)) + 1

                    # V-velocity
                    vel_inlet[k, 1] = fac*(-(1 - np.exp(-cp))/cp*xd +\
                                            (1 - np.exp(-cn))/cn*xd)

                    norm = np.sqrt(vel_inlet[k, 0]*vel_inlet[k, 0] + vel_inlet[k, 1]*vel_inlet[k, 1])

                    if norm > 10.0:
                        vel_inlet[k, 0] = vel_inlet[k, 0]/norm*10.0
                        vel_inlet[k, 1] = vel_inlet[k, 1]/norm*10.0

                    # dx = x - vortPos
                    # dist2 = dx[0]*dx[0] + dx[1]*dx[1]

                    # if dist2 < vortRad2:
                    #     theta = np.arctan2(dx[1], dx[0])
                    #     fac = 1.0 - np.sqrt(dist2/vortRad2)
                    #     vel_vort[k, 0] = -np.sin(theta)
                    #     vel_vort[k, 1] = np.cos(theta)
                    # else:
                    #     fac = 0.0
                    #     vel_vort[k, 0] = 0.0
                    #     vel_vort[k, 1] = 0.0

                    # vel_inlet[k, :] = (1.0-fac)*vel_steady[k, :] + HH_vel*fac*vel_vort[k, :]

        elif inlet_type == 2:
            jet_rad = 400

            vel_inlet = np.zeros(np.shape(coords))

            for k, x in enumerate(coords):
                if x[0] < self.problem.dom.x_range[0] + tol:
                    if np.abs(x[1]) < jet_rad:
                        thetaMax = 15.0/180.0*np.pi

                        theta = thetaMax*np.sin(simTime/1000*2*np.pi)

                        vel_inlet[k, 0] = 2.0*HH_vel*np.cos(theta)
                        vel_inlet[k, 1] = 2.0*HH_vel*np.sin(theta)
                    else:
                        vel_inlet[k, 0] = HH_vel
                        vel_inlet[k, 1] = 0.0


        # Riffle shuffle the array elements into a 1D vector
        vel_inlet_vector = np.zeros(np.size(vel_inlet))

        for k in range(self.problem.dom.dim):
            vel_inlet_vector[k::self.problem.dom.dim] = vel_inlet[:, k]

        # Assign the function the vector of values
        vel_inlet_func.vector()[:] = vel_inlet_vector


        # Update the inlet velocity
        bcu[0] = DirichletBC(self.problem.fs.V, vel_inlet_func, left_wall)

        return bcu


# ================================================================

class MultiAngleSolver(SteadySolver):
    """
    This solver will solve the problem using the steady state solver for every
    angle in angles.

    Args: 
        problem (:meth:`windse.ProblemManager.GenericProblem`): a windse problem object.
        angles (list): A list of wind inflow directions.
    """ 

    def __init__(self,problem):
        super(MultiAngleSolver, self).__init__(problem)
        if self.params["domain"]["type"] in ["imported"]:
            raise ValueError("Cannot use a Multi-Angle Solver with an "+self.params["domain"]["type"]+" domain.")
        self.orignal_solve = super(MultiAngleSolver, self).Solve
        self.wind_range = self.params["solver"].get("wind_range", None)
        if  self.wind_range is None:
            self.wind_range = [0, 2.0*np.pi]
            self.endpoint = self.params["solver"].get("endpoint", False)
        else:
            self.endpoint = self.params["solver"].get("endpoint", True)

        self.num_wind = self.params["solver"]["num_wind_angles"]
        self.angle_offset = self.params["solver"].get("angle_offset", 0.0)

        self.angles = np.linspace(self.wind_range[0],self.wind_range[1],self.num_wind,endpoint=self.endpoint)
        self.angles += self.angle_offset

    def Solve(self):
        for i, theta in enumerate(self.angles):
            self.fprint("Performing Solve {:d} of {:d}".format(i+1,len(self.angles)),special="header")
            self.fprint("Wind Angle: "+repr(theta))
            if i > 0 or not near(theta,self.problem.dom.init_wind):
                self.ChangeWindAngle(theta)
            self.orignal_solve(iter_val=theta)
            self.fprint("Finished Solve {:d} of {:d}".format(i+1,len(self.angles)),special="footer")

class TimeSeriesSolver(SteadySolver):
    """
    This solver will solve the problem using the steady state solver for every
    angle in angles.

    Args: 
        problem (:meth:`windse.ProblemManager.GenericProblem`): a windse problem object.
        angles (list): A list of wind inflow directions.
    """ 

    def __init__(self,problem):
        super(TimeSeriesSolver, self).__init__(problem)
        if self.params["domain"]["type"] in ["imported"]:
            raise ValueError("Cannot use a Multi-Angle Solver with an "+self.params["domain"]["type"]+" domain.")
        self.orignal_solve = super(TimeSeriesSolver, self).Solve
        self.velocity_path = self.params["solver"]["velocity_path"]


        raw_data = np.loadtxt(self.velocity_path,comments="#")
        self.times = raw_data[:,0]
        self.speeds = raw_data[:,1]
        self.angles = raw_data[:,2]
        self.num_solve = len(self.speeds)

    def Solve(self):
        for i in range(self.num_solve):
            time  = self.times[i]
            theta = self.angles[i]
            speed = self.speeds[i]
            self.fprint("Performing Solve {:d} of {:d}".format(i+1,len(self.angles)),special="header")
            self.fprint("Time: "+repr(time))
            self.fprint("Wind Angle: "+repr(theta))
            self.fprint("Wind Speed: "+repr(speed))
            if i > 0 or not near(speed,self.problem.bd.HH_vel):
                self.ChangeWindSpeed(speed)
            if i > 0 or not near(theta,self.problem.dom.init_wind):
                self.ChangeWindAngle(theta)
            self.orignal_solve(iter_val=time)

            self.fprint("Finished Solve {:d} of {:d}".format(i+1,len(self.angles)),special="footer")<|MERGE_RESOLUTION|>--- conflicted
+++ resolved
@@ -53,8 +53,7 @@
     def __init__(self,problem):
         self.params = windse_parameters
         self.problem  = problem
-        # self.u_next,self.p_next = self.problem.up_next.split(True)
-        self.u_next,self.p_next = split(self.problem.up_next)
+        # self.u_k,self.p_k = self.problem.up_k.split(True)
         self.nu_T = self.problem.nu_T
         self.first_save = True
         self.fprint = self.params.fprint
@@ -92,12 +91,12 @@
     #     if not os.path.exists(folder_string): os.makedirs(folder_string)
 
     #     ### Plot the x component of velocity ###
-    #     plot(self.u_next[0],title="Velocity in the x Direction")
+    #     plot(self.u_k[0],title="Velocity in the x Direction")
     #     plt.savefig(u_string)
     #     plt.figure()
 
     #     ### Plot the pressure ###
-    #     plot(self.p_next,title="Pressure")
+    #     plot(self.p_k,title="Pressure")
     #     plt.savefig(p_string)
     #     plt.show()
 
@@ -105,7 +104,7 @@
         """
         This function saves the mesh and boundary markers to output/.../solutions/
         """
-        u,p = self.problem.up_next.split(True,**self.extra_kwarg)
+        u,p = self.problem.up_k.split(True,**self.extra_kwarg)
         u.vector()[:]=u.vector()[:]/self.problem.dom.xscale
         self.problem.dom.mesh.coordinates()[:]=self.problem.dom.mesh.coordinates()[:]/self.problem.dom.xscale
 
@@ -141,7 +140,7 @@
 
 
     def CalculatePowerFunctional(self,inflow_angle = 0.0):
-        J = -assemble(dot(self.problem.tf,self.u_next)*dx)
+        J = -assemble(dot(self.problem.tf,self.u_k)*dx)
         return J
 
     def SavePower(self,inflow_angle=0.0):
@@ -154,8 +153,8 @@
                 tf1 = self.problem.farm.actuator_disks_list[i] * cos(yaw)**2
                 tf2 = self.problem.farm.actuator_disks_list[i] * sin(yaw)**2
                 tf3 = self.problem.farm.actuator_disks_list[i] * 2.0 * cos(yaw) * sin(yaw)
-                tf = tf1*self.u_next[0]**2+tf2*self.u_next[1]**2+tf3*self.u_next[0]*self.u_next[1]
-                J_list[i] = assemble(dot(tf,self.u_next)*dx,**self.extra_kwarg)
+                tf = tf1*self.u_k[0]**2+tf2*self.u_k[1]**2+tf3*self.u_k[0]*self.u_k[1]
+                J_list[i] = assemble(dot(tf,self.u_k)*dx,**self.extra_kwarg)
         J_list[-1]=sum(J_list)
 
         folder_string = self.params.folder+"/data/"
@@ -178,6 +177,7 @@
         problem (:meth:`windse.ProblemManager.GenericProblem`): a windse problem object.
     """
     def __init__(self,problem):
+        self.u_k,self.p_k = split(self.problem.up_k)
         super(SteadySolver, self).__init__(problem)
 
     def Solve(self,iter_val=0):
@@ -202,10 +202,10 @@
         ### doesn't play nice with dolfin_adjoint
         ### Define Jacobian ###
         # dU = TrialFunction(self.problem.fs.W)
-        # J  = derivative(self.problem.F,  self.problem.up_next, dU)
+        # J  = derivative(self.problem.F,  self.problem.up_k, dU)
 
         # ### Setup nonlinear solver ###
-        # nonlinear_problem = NonlinearVariationalProblem(self.problem.F, self.problem.up_next, self.problem.bd.bcs, J)
+        # nonlinear_problem = NonlinearVariationalProblem(self.problem.F, self.problem.up_k, self.problem.bd.bcs, J)
         # nonlinear_solver  = NonlinearVariationalSolver(nonlinear_problem)
 
         # ### Set some parameters ###
@@ -290,22 +290,22 @@
         start = time.time()
         
         # ### Solve the Baseline Problem ###
-        # solve(self.problem.F_sans_tf == 0, self.problem.up_next, self.problem.bd.bcs, solver_parameters=solver_parameters, **self.extra_kwarg)
+        # solve(self.problem.F_sans_tf == 0, self.problem.up_k, self.problem.bd.bcs, solver_parameters=solver_parameters, **self.extra_kwarg)
 
         # ### Store the Baseline and Assign for the real solve ###
-        # self.up_baseline = self.problem.up_next.copy(deepcopy=True)
-        # self.problem.up_next.assign(self.up_baseline)
+        # self.up_baseline = self.problem.up_k.copy(deepcopy=True)
+        # self.problem.up_k.assign(self.up_baseline)
 
         ### Solve the real problem ###
         # mem0=memory_usage()[0]
-        # mem_out, _ = memory_usage((solve,(self.problem.F == 0, self.problem.up_next, self.problem.bd.bcs),{"solver_parameters": solver_parameters}),max_usage=True,retval=True,max_iterations=1)
-        solve(self.problem.F == 0, self.problem.up_next, self.problem.bd.bcs, solver_parameters=solver_parameters)
+        # mem_out, _ = memory_usage((solve,(self.problem.F == 0, self.problem.up_k, self.problem.bd.bcs),{"solver_parameters": solver_parameters}),max_usage=True,retval=True,max_iterations=1)
+        solve(self.problem.F == 0, self.problem.up_k, self.problem.bd.bcs, solver_parameters=solver_parameters)
         stop = time.time()
 
         self.fprint("Solve Complete: {:1.2f} s".format(stop-start),special="footer")
         # self.fprint("Memory Used:  {:1.2f} MB".format(mem_out-mem0))
-        # self.u_next,self.p_next = self.problem.up_next.split(True)
-        self.u_next,self.p_next = split(self.problem.up_next)
+        # self.u_k,self.p_k = self.problem.up_k.split(True)
+        self.u_k,self.p_k = split(self.problem.up_k)
         # self.nu_T = project(self.problem.nu_T,self.problem.fs.Q,solver_type='mumps',**self.extra_kwarg)
         self.nu_T = None
 
@@ -326,7 +326,7 @@
         if self.optimizing:
             self.J += self.objective_func(self,(iter_val-self.problem.dom.init_wind)) 
             print(self.outflow_markers)
-            # self.J += -dot(self.problem.farm.rotor_disks,self.u_next)*dx
+            # self.J += -dot(self.problem.farm.rotor_disks,self.u_k)*dx
 
         # self.fprint("Speed Percent of Inflow Speed")
         # ps = []
@@ -334,7 +334,7 @@
         #     HH = self.problem.farm.HH[0]
         #     RD = self.problem.farm.RD[0]
         #     x_val = (i+1)*RD
-        #     vel = self.problem.up_next([x_val,0,HH])
+        #     vel = self.problem.up_k([x_val,0,HH])
         #     vel = vel[0:3]
         #     nom = np.linalg.norm(vel)
         #     perc = nom/self.problem.bd.HH_vel
@@ -380,7 +380,8 @@
 
         # Start a counter for the total simulation time
         simTime = 0.0
-        recordTime = tFinal-2.0*saveInterval
+        recordTime = 20
+        # recordTime = tFinal-2.0*saveInterval
         # recordTime = 1.5*(self.problem.dom.x_range[1]/self.problem.bd.HH_vel)
         # if tFinal < recordTime + 60.0/self.problem.rpm:
         #     self.fprint("Warning: Final time is too small... overriding")
@@ -468,7 +469,6 @@
 
         start = time.time()
 
-<<<<<<< HEAD
         # dfd_c_lift = CalculateActuatorLineTurbineForces(self.problem, simTime, dfd='c_lift')
         # print('dfd_c_lift: ', np.shape(dfd_c_lift))
         # dfd_c_drag = CalculateActuatorLineTurbineForces(self.problem, simTime, dfd='c_drag')
@@ -477,31 +477,12 @@
         # coords = np.copy(coords[0::self.problem.dom.dim, :])
         # print(np.shape(coords))
         dt_sum = 0
-=======
-        dfd_c_lift = CalculateActuatorLineTurbineForces(self.problem, simTime, dfd='c_lift')
-        print('dfd_c_lift: ', np.shape(dfd_c_lift))
-        dfd_c_drag = CalculateActuatorLineTurbineForces(self.problem, simTime, dfd='c_drag')
-        print('dfd_c_drag: ', np.shape(dfd_c_drag))
-        coords = self.problem.fs.V.tabulate_dof_coordinates()
-        coords = np.copy(coords[0::self.problem.dom.dim, :])
-        print(np.shape(coords))
-
-        exit()
-
->>>>>>> f1000371
+        J_old = 0
         while simTime < tFinal:
             # Get boundary conditions specific to this timestep
             # bcu, bcp = self.GetBoundaryConditions(simTime/tFinal)
             # bcu = self.modifyInletVelocity(simTime, bcu)
 
-<<<<<<< HEAD
-            # Update the turbine force
-            # if self.problem.farm.turbine_method == "alm":
-            #     new_tf = CalculateActuatorLineTurbineForces(self.problem, simTime)
-            #     self.problem.tf.assign(new_tf)
-=======
->>>>>>> f1000371
-            
             # self.UpdateActuatorLineForce(simTime) # Single turbine, line actuator
 
             # self.problem.tf = self.problem.farm.TurbineForce_numpy(None,None,None)
@@ -544,17 +525,10 @@
             # Update the simulation time
             simTime += self.problem.dt
 
-<<<<<<< HEAD
-=======
             # Update the turbine force
-            new_tf = CalculateActuatorLineTurbineForces(self.problem, simTime)
-            self.problem.tf.assign(new_tf)
-
-            # Calculate the objective function
-            if self.optimizing and simTime >= recordTime:
-                self.J += self.problem.dt/(tFinal-recordTime)*self.objective_func(self,(iter_val-self.problem.dom.init_wind)) 
-
->>>>>>> f1000371
+            if self.problem.farm.turbine_method == "alm":
+                new_tf = CalculateActuatorLineTurbineForces(self.problem, simTime)
+                self.problem.tf.assign(new_tf)
 
             if save_next_timestep:
                 # Read in new inlet values
@@ -575,9 +549,11 @@
             if self.optimizing and simTime >= recordTime and simTime+self.problem.dt <= tFinal:
                 self.J += float(self.problem.dt)*self.objective_func(self,(iter_val-self.problem.dom.init_wind))
                 dt_sum += self.problem.dt 
-            print("Current Objective Value: "+repr(float(self.J)))
-            print("Current dt sum: "+repr(float(dt_sum)))
-            print("delta_record: "+repr(float(tFinal-recordTime)))
+                J_new = float(self.J/dt_sum)
+                J_diff = J_new-J_old
+                J_old = J_new
+                print("Current Objective Value: "+repr(float(self.J/dt_sum)))
+                print("Change in Objective    : "+repr(float(J_diff)))
 
             # After changing timestep size, A1 must be reassembled
             # FIXME: This may be unnecessary (or could be sped up by changing only the minimum amount necessary)
@@ -601,12 +577,12 @@
         if self.first_save:
             self.velocity_file = self.params.Save(self.problem.u_k,"velocity",subfolder="timeSeries/",val=simTime)
             self.pressure_file   = self.params.Save(self.problem.p_k,"pressure",subfolder="timeSeries/",val=simTime)
-            # self.turb_force_file   = self.params.Save(self.problem.tf,"turbine_force",subfolder="timeSeries/",val=simTime)
+            self.turb_force_file   = self.params.Save(self.problem.tf,"turbine_force",subfolder="timeSeries/",val=simTime)
             self.first_save = False
         else:
             self.params.Save(self.problem.u_k,"velocity",subfolder="timeSeries/",val=simTime,file=self.velocity_file)
             self.params.Save(self.problem.p_k,"pressure",subfolder="timeSeries/",val=simTime,file=self.pressure_file)
-            # self.params.Save(self.problem.tf,"turbine_force",subfolder="timeSeries/",val=simTime,file=self.turb_force_file)
+            self.params.Save(self.problem.tf,"turbine_force",subfolder="timeSeries/",val=simTime,file=self.turb_force_file)
 
         # # Save velocity files (pointer in fp[0])
         # self.problem.u_k.rename('Velocity', 'Velocity')
@@ -640,7 +616,7 @@
     def AdjustTimestepSize(self, save_next_timestep, saveInterval, simTime, u_max, u_max_k1):
 
         # Set the CFL target (0.2 is a good value for stability and speed, YMMV)
-        cfl_target = 0.2
+        cfl_target = 0.4
 
         # Enforce a minimum timestep size
         dt_min = 0.01
